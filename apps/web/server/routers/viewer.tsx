import { BookingStatus, MembershipRole, Prisma } from "@prisma/client";
import dayjs from "dayjs";
import _ from "lodash";
import { JSONObject } from "superjson/dist/types";
import { z } from "zod";

import getApps, { getLocationOptions } from "@calcom/app-store/utils";
import { getCalendarCredentials, getConnectedCalendars } from "@calcom/core/CalendarManager";
import { checkPremiumUsername } from "@calcom/ee/lib/core/checkPremiumUsername";
import { sendFeedbackEmail } from "@calcom/emails";
import { parseRecurringEvent } from "@calcom/lib";
import { baseEventTypeSelect, bookingMinimalSelect } from "@calcom/prisma";

import { checkRegularUsername } from "@lib/core/checkRegularUsername";
import jackson from "@lib/jackson";
import prisma from "@lib/prisma";
import { isTeamOwner } from "@lib/queries/teams";
import {
  hostedCal,
  isSAMLAdmin,
  isSAMLLoginEnabled,
  samlProductID,
  samlTenantID,
  samlTenantProduct,
  tenantPrefix,
} from "@lib/saml";
import slugify from "@lib/slugify";

import { getTranslation } from "@server/lib/i18n";
import { apiKeysRouter } from "@server/routers/viewer/apiKeys";
import { availabilityRouter } from "@server/routers/viewer/availability";
import { bookingsRouter } from "@server/routers/viewer/bookings";
import { eventTypesRouter } from "@server/routers/viewer/eventTypes";
<<<<<<< HEAD
import { workflowsRouter } from "@server/routers/viewer/workflows";
=======
import { slotsRouter } from "@server/routers/viewer/slots";
>>>>>>> 56e61c8d
import { TRPCError } from "@trpc/server";

import { createProtectedRouter, createRouter } from "../createRouter";
import { resizeBase64Image } from "../lib/resizeBase64Image";
import { viewerTeamsRouter } from "./viewer/teams";
import { webhookRouter } from "./viewer/webhook";

const checkUsername =
  process.env.NEXT_PUBLIC_WEBSITE_URL === "https://cal.com" ? checkPremiumUsername : checkRegularUsername;

// things that unauthenticated users can query about themselves
const publicViewerRouter = createRouter()
  .query("session", {
    resolve({ ctx }) {
      return ctx.session;
    },
  })
  .query("i18n", {
    async resolve({ ctx }) {
      const { locale, i18n } = ctx;
      return {
        i18n,
        locale,
      };
    },
  })
  .mutation("samlTenantProduct", {
    input: z.object({
      email: z.string().email(),
    }),
    async resolve({ input, ctx }) {
      const { prisma } = ctx;
      const { email } = input;

      return await samlTenantProduct(prisma, email);
    },
  });

// routes only available to authenticated users
const loggedInViewerRouter = createProtectedRouter()
  .query("me", {
    resolve({ ctx: { user } }) {
      // Destructuring here only makes it more illegible
      // pick only the part we want to expose in the API
      return {
        id: user.id,
        name: user.name,
        username: user.username,
        email: user.email,
        startTime: user.startTime,
        endTime: user.endTime,
        bufferTime: user.bufferTime,
        locale: user.locale,
        timeFormat: user.timeFormat,
        avatar: user.avatar,
        createdDate: user.createdDate,
        trialEndsAt: user.trialEndsAt,
        completedOnboarding: user.completedOnboarding,
        twoFactorEnabled: user.twoFactorEnabled,
        disableImpersonation: user.disableImpersonation,
        identityProvider: user.identityProvider,
        brandColor: user.brandColor,
        darkBrandColor: user.darkBrandColor,
        plan: user.plan,
        away: user.away,
      };
    },
  })
  .mutation("deleteMe", {
    async resolve({ ctx }) {
      // Remove me from Stripe

      // Remove my account
      await ctx.prisma.user.delete({
        where: {
          id: ctx.user.id,
        },
      });
      return;
    },
  })
  .mutation("away", {
    input: z.object({
      away: z.boolean(),
    }),
    async resolve({ input, ctx }) {
      await ctx.prisma.user.update({
        where: {
          email: ctx.user.email,
        },
        data: {
          away: input.away,
        },
      });
    },
  })
  .query("eventTypes", {
    async resolve({ ctx }) {
      const { prisma } = ctx;
      const eventTypeSelect = Prisma.validator<Prisma.EventTypeSelect>()({
        position: true,
        successRedirectUrl: true,
        hashedLink: true,
        users: {
          select: {
            id: true,
            username: true,
            name: true,
          },
        },
        ...baseEventTypeSelect,
      });

      const user = await prisma.user.findUnique({
        where: {
          id: ctx.user.id,
        },
        select: {
          id: true,
          username: true,
          name: true,
          startTime: true,
          endTime: true,
          bufferTime: true,
          plan: true,
          teams: {
            where: {
              accepted: true,
            },
            select: {
              role: true,
              team: {
                select: {
                  id: true,
                  name: true,
                  slug: true,
                  logo: true,
                  members: {
                    select: {
                      userId: true,
                    },
                  },
                  eventTypes: {
                    select: eventTypeSelect,
                    orderBy: [
                      {
                        position: "desc",
                      },
                      {
                        id: "asc",
                      },
                    ],
                  },
                },
              },
            },
          },
          eventTypes: {
            where: {
              team: null,
            },
            select: eventTypeSelect,
            orderBy: [
              {
                position: "desc",
              },
              {
                id: "asc",
              },
            ],
          },
        },
      });

      if (!user) {
        throw new TRPCError({ code: "INTERNAL_SERVER_ERROR" });
      }

      // backwards compatibility, TMP:
      const typesRaw = await prisma.eventType.findMany({
        where: {
          userId: ctx.user.id,
        },
        select: eventTypeSelect,
        orderBy: [
          {
            position: "desc",
          },
          {
            id: "asc",
          },
        ],
      });

      type EventTypeGroup = {
        teamId?: number | null;
        profile: {
          slug: typeof user["username"];
          name: typeof user["name"];
        };
        metadata: {
          membershipCount: number;
          readOnly: boolean;
        };
        eventTypes: (typeof user.eventTypes[number] & { $disabled?: boolean })[];
      };

      let eventTypeGroups: EventTypeGroup[] = [];
      const eventTypesHashMap = user.eventTypes.concat(typesRaw).reduce((hashMap, newItem, currentIndex) => {
        const oldItem = hashMap[newItem.id] || {
          $disabled: user.plan === "FREE" && currentIndex > 0,
        };
        hashMap[newItem.id] = { ...oldItem, ...newItem };
        return hashMap;
      }, {} as Record<number, EventTypeGroup["eventTypes"][number]>);
      const mergedEventTypes = Object.values(eventTypesHashMap).map((eventType) => eventType);

      eventTypeGroups.push({
        teamId: null,
        profile: {
          slug: user.username,
          name: user.name,
        },
        eventTypes: _.orderBy(mergedEventTypes, ["position", "id"], ["desc", "asc"]),
        metadata: {
          membershipCount: 1,
          readOnly: false,
        },
      });

      eventTypeGroups = ([] as EventTypeGroup[]).concat(
        eventTypeGroups,
        user.teams.map((membership) => ({
          teamId: membership.team.id,
          profile: {
            name: membership.team.name,
            image: membership.team.logo || "",
            slug: "team/" + membership.team.slug,
          },
          metadata: {
            membershipCount: membership.team.members.length,
            readOnly: membership.role === MembershipRole.MEMBER,
          },
          eventTypes: membership.team.eventTypes,
        }))
      );

      const canAddEvents = user.plan !== "FREE" || eventTypeGroups[0].eventTypes.length < 1;

      return {
        viewer: {
          canAddEvents,
          plan: user.plan,
        },
        // don't display event teams without event types,
        eventTypeGroups: eventTypeGroups.filter((groupBy) => !!groupBy.eventTypes?.length),
        // so we can show a dropdown when the user has teams
        profiles: eventTypeGroups.map((group) => ({
          teamId: group.teamId,
          ...group.profile,
          ...group.metadata,
        })),
      };
    },
  })
  .query("bookings", {
    input: z.object({
      status: z.enum(["upcoming", "recurring", "past", "cancelled"]),
      limit: z.number().min(1).max(100).nullish(),
      cursor: z.number().nullish(), // <-- "cursor" needs to exist when using useInfiniteQuery, but can be any type
    }),
    async resolve({ ctx, input }) {
      // using offset actually because cursor pagination requires a unique column
      // for orderBy, but we don't use a unique column in our orderBy
      const take = input.limit ?? 10;
      const skip = input.cursor ?? 0;
      const { prisma, user } = ctx;
      const bookingListingByStatus = input.status;
      const bookingListingFilters: Record<typeof bookingListingByStatus, Prisma.BookingWhereInput[]> = {
        upcoming: [
          {
            endTime: { gte: new Date() },
            // These changes are needed to not show confirmed recurring events,
            // as rescheduling or cancel for recurring event bookings should be
            // handled separately for each occurrence
            OR: [
              {
                AND: [
                  { NOT: { recurringEventId: { equals: null } } },
                  { NOT: { status: { equals: BookingStatus.PENDING } } },
                  { NOT: { status: { equals: BookingStatus.CANCELLED } } },
                  { NOT: { status: { equals: BookingStatus.REJECTED } } },
                ],
              },
              {
                AND: [
                  { recurringEventId: { equals: null } },
                  { NOT: { status: { equals: BookingStatus.CANCELLED } } },
                  { NOT: { status: { equals: BookingStatus.REJECTED } } },
                ],
              },
            ],
          },
        ],
        recurring: [
          {
            endTime: { gte: new Date() },
            AND: [
              { NOT: { recurringEventId: { equals: null } } },
              { NOT: { status: { equals: BookingStatus.CANCELLED } } },
              { NOT: { status: { equals: BookingStatus.REJECTED } } },
            ],
          },
        ],
        past: [
          {
            endTime: { lte: new Date() },
            AND: [
              { NOT: { status: { equals: BookingStatus.CANCELLED } } },
              { NOT: { status: { equals: BookingStatus.REJECTED } } },
            ],
          },
        ],
        cancelled: [
          {
            OR: [
              { status: { equals: BookingStatus.CANCELLED } },
              { status: { equals: BookingStatus.REJECTED } },
            ],
          },
        ],
      };
      const bookingListingOrderby: Record<
        typeof bookingListingByStatus,
        Prisma.BookingOrderByWithAggregationInput
      > = {
        upcoming: { startTime: "asc" },
        recurring: { startTime: "asc" },
        past: { startTime: "desc" },
        cancelled: { startTime: "desc" },
      };
      const passedBookingsFilter = bookingListingFilters[bookingListingByStatus];
      const orderBy = bookingListingOrderby[bookingListingByStatus];
      const bookingsQuery = await prisma.booking.findMany({
        where: {
          OR: [
            {
              userId: user.id,
            },
            {
              attendees: {
                some: {
                  email: user.email,
                },
              },
            },
          ],
          AND: passedBookingsFilter,
        },
        select: {
          ...bookingMinimalSelect,
          uid: true,
          recurringEventId: true,
          location: true,
          eventType: {
            select: {
              slug: true,
              id: true,
              eventName: true,
              price: true,
              recurringEvent: true,
              team: {
                select: {
                  name: true,
                },
              },
            },
          },
          status: true,
          paid: true,
          user: {
            select: {
              id: true,
            },
          },
          rescheduled: true,
        },
        orderBy,
        take: take + 1,
        skip,
      });

      const groupedRecurringBookings = await prisma.booking.groupBy({
        by: [Prisma.BookingScalarFieldEnum.recurringEventId],
        _count: true,
      });

      let bookings = bookingsQuery.map((booking) => {
        return {
          ...booking,
          eventType: {
            ...booking.eventType,
            recurringEvent: parseRecurringEvent(booking.eventType?.recurringEvent),
          },
          startTime: booking.startTime.toISOString(),
          endTime: booking.endTime.toISOString(),
        };
      });
      const bookingsFetched = bookings.length;
      const seenBookings: Record<string, boolean> = {};

      // Remove duplicate recurring bookings for upcoming status.
      // Couldn't use distinct in query because the distinct column would be different for recurring and non recurring event.
      // We might be actually sending less then the limit, due to this filter
      // TODO: Figure out a way to fix it.
      if (bookingListingByStatus === "upcoming") {
        bookings = bookings.filter((booking) => {
          if (!booking.recurringEventId) {
            return true;
          }
          if (seenBookings[booking.recurringEventId]) {
            return false;
          }
          seenBookings[booking.recurringEventId] = true;
          return true;
        });
      }

      let nextCursor: typeof skip | null = skip;
      if (bookingsFetched > take) {
        nextCursor += bookingsFetched;
      } else {
        nextCursor = null;
      }

      return {
        bookings,
        groupedRecurringBookings,
        nextCursor,
      };
    },
  })
  .query("connectedCalendars", {
    async resolve({ ctx }) {
      const { user } = ctx;
      // get user's credentials + their connected integrations
      const calendarCredentials = getCalendarCredentials(user.credentials, user.id);

      // get all the connected integrations' calendars (from third party)
      const connectedCalendars = await getConnectedCalendars(calendarCredentials, user.selectedCalendars);

      if (connectedCalendars.length === 0) {
        /* As there are no connected calendars, delete the destination calendar if it exists */
        if (user.destinationCalendar) {
          await ctx.prisma.destinationCalendar.delete({
            where: { userId: user.id },
          });
          user.destinationCalendar = null;
        }
      } else if (!user.destinationCalendar) {
        /*
        There are connected calendars, but no destination calendar
        So create a default destination calendar with the first primary connected calendar
        */
        const { integration = "", externalId = "" } = connectedCalendars[0].primary ?? {};
        user.destinationCalendar = await ctx.prisma.destinationCalendar.create({
          data: {
            userId: user.id,
            integration,
            externalId,
          },
        });
      } else {
        /* There are connected calendars and a destination calendar */

        // Check if destinationCalendar exists in connectedCalendars
        const allCals = connectedCalendars.map((cal) => cal.calendars ?? []).flat();
        const destinationCal = allCals.find(
          (cal) =>
            cal.externalId === user.destinationCalendar?.externalId &&
            cal.integration === user.destinationCalendar?.integration
        );
        if (!destinationCal) {
          // If destinationCalendar is out of date, update it with the first primary connected calendar
          const { integration = "", externalId = "" } = connectedCalendars[0].primary ?? {};
          user.destinationCalendar = await ctx.prisma.destinationCalendar.update({
            where: { userId: user.id },
            data: {
              integration,
              externalId,
            },
          });
        }
      }

      return {
        connectedCalendars,
        destinationCalendar: user.destinationCalendar,
      };
    },
  })
  .mutation("setDestinationCalendar", {
    input: z.object({
      integration: z.string(),
      externalId: z.string(),
      eventTypeId: z.number().optional(),
      bookingId: z.number().optional(),
    }),
    async resolve({ ctx, input }) {
      const { user } = ctx;
      const { integration, externalId, eventTypeId, bookingId } = input;
      const calendarCredentials = getCalendarCredentials(user.credentials, user.id);
      const connectedCalendars = await getConnectedCalendars(calendarCredentials, user.selectedCalendars);
      const allCals = connectedCalendars.map((cal) => cal.calendars ?? []).flat();

      if (!allCals.find((cal) => cal.externalId === externalId && cal.integration === integration)) {
        throw new TRPCError({ code: "BAD_REQUEST", message: `Could not find calendar ${input.externalId}` });
      }

      let where;

      if (eventTypeId) where = { eventTypeId };
      else if (bookingId) where = { bookingId };
      else where = { userId: user.id };

      await ctx.prisma.destinationCalendar.upsert({
        where,
        update: {
          integration,
          externalId,
        },
        create: {
          ...where,
          integration,
          externalId,
        },
      });
    },
  })
  .mutation("enableOrDisableWeb3", {
    input: z.object({}),
    async resolve({ ctx }) {
      const { user } = ctx;
      const where = { userId: user.id, type: "metamask_web3" };

      const web3Credential = await ctx.prisma.credential.findFirst({
        where,
        select: {
          id: true,
          key: true,
        },
      });

      if (web3Credential) {
        const deleted = await ctx.prisma.credential.delete({
          where: {
            id: web3Credential.id,
          },
        });
        return {
          ...deleted,
          key: {
            ...(deleted.key as JSONObject),
            isWeb3Active: false,
          },
        };
      } else {
        return ctx.prisma.credential.create({
          data: {
            type: "metamask_web3",
            key: {
              isWeb3Active: true,
            } as unknown as Prisma.InputJsonObject,
            userId: user.id,
          },
        });
      }
    },
  })
  .query("integrations", {
    input: z.object({
      variant: z.string().optional(),
      onlyInstalled: z.boolean().optional(),
    }),
    async resolve({ ctx, input }) {
      const { user } = ctx;
      const { variant, onlyInstalled } = input;
      const { credentials } = user;

      let apps = getApps(credentials).map(
        ({ credentials: _, credential: _1 /* don't leak to frontend */, ...app }) => ({
          ...app,
          credentialIds: credentials.filter((c) => c.type === app.type).map((c) => c.id),
        })
      );
      if (variant) {
        // `flatMap()` these work like `.filter()` but infers the types correctly
        apps = apps
          // variant check
          .flatMap((item) => (item.variant.startsWith(variant) ? [item] : []));
      }
      if (onlyInstalled) {
        apps = apps.flatMap((item) => (item.credentialIds.length > 0 || item.isGlobal ? [item] : []));
      }
      return {
        items: apps,
      };
    },
  })
  .query("web3Integration", {
    async resolve({ ctx }) {
      const { user } = ctx;

      const where = { userId: user.id, type: "metamask_web3" };

      const web3Credential = await ctx.prisma.credential.findFirst({
        where,
        select: {
          key: true,
        },
      });

      return {
        isWeb3Active: web3Credential ? (web3Credential.key as JSONObject).isWeb3Active : false,
      };
    },
  })
  .mutation("updateProfile", {
    input: z.object({
      username: z.string().optional(),
      name: z.string().optional(),
      email: z.string().optional(),
      bio: z.string().optional(),
      avatar: z.string().optional(),
      timeZone: z.string().optional(),
      weekStart: z.string().optional(),
      hideBranding: z.boolean().optional(),
      allowDynamicBooking: z.boolean().optional(),
      brandColor: z.string().optional(),
      darkBrandColor: z.string().optional(),
      theme: z.string().optional().nullable(),
      completedOnboarding: z.boolean().optional(),
      locale: z.string().optional(),
      timeFormat: z.number().optional(),
      disableImpersonation: z.boolean().optional(),
    }),
    async resolve({ input, ctx }) {
      const { user, prisma } = ctx;
      const data: Prisma.UserUpdateInput = {
        ...input,
      };
      if (input.username) {
        const username = slugify(input.username);
        // Only validate if we're changing usernames
        if (username !== user.username) {
          data.username = username;
          const response = await checkUsername(username);
          if (!response.available || ("premium" in response && response.premium)) {
            throw new TRPCError({ code: "BAD_REQUEST", message: response.message });
          }
        }
      }
      if (input.avatar) {
        data.avatar = await resizeBase64Image(input.avatar);
      }

      await prisma.user.update({
        where: {
          id: user.id,
        },
        data,
      });
    },
  })
  .mutation("eventTypeOrder", {
    input: z.object({
      ids: z.array(z.number()),
    }),
    async resolve({ input, ctx }) {
      const { prisma, user } = ctx;
      const allEventTypes = await ctx.prisma.eventType.findMany({
        select: {
          id: true,
        },
        where: {
          id: {
            in: input.ids,
          },
          OR: [
            {
              userId: user.id,
            },
            {
              users: {
                some: {
                  id: user.id,
                },
              },
            },
            {
              team: {
                members: {
                  some: {
                    userId: user.id,
                  },
                },
              },
            },
          ],
        },
      });
      const allEventTypeIds = new Set(allEventTypes.map((type) => type.id));
      if (input.ids.some((id) => !allEventTypeIds.has(id))) {
        throw new TRPCError({
          code: "UNAUTHORIZED",
        });
      }
      await Promise.all(
        _.reverse(input.ids).map((id, position) => {
          return prisma.eventType.update({
            where: {
              id,
            },
            data: {
              position,
            },
          });
        })
      );
    },
  })
  .mutation("eventTypePosition", {
    input: z.object({
      eventType: z.number(),
      action: z.string(),
    }),
    async resolve({ input, ctx }) {
      // This mutation is for the user to be able to order their event types by incrementing or decrementing the position number
      const { prisma } = ctx;
      if (input.eventType && input.action == "increment") {
        await prisma.eventType.update({
          where: {
            id: input.eventType,
          },
          data: {
            position: {
              increment: 1,
            },
          },
        });
      }

      if (input.eventType && input.action == "decrement") {
        await prisma.eventType.update({
          where: {
            id: input.eventType,
          },
          data: {
            position: {
              decrement: 1,
            },
          },
        });
      }
    },
  })
  .query("showSAMLView", {
    input: z.object({
      teamsView: z.boolean(),
      teamId: z.union([z.number(), z.null(), z.undefined()]),
    }),
    async resolve({ input, ctx }) {
      const { user } = ctx;
      const { teamsView, teamId } = input;

      if ((teamsView && !hostedCal) || (!teamsView && hostedCal)) {
        return {
          isSAMLLoginEnabled: false,
          hostedCal,
        };
      }

      let enabled = isSAMLLoginEnabled;

      // in teams view we already check for isAdmin
      if (teamsView) {
        enabled = enabled && user.plan === "PRO";
      } else {
        enabled = enabled && isSAMLAdmin(user.email);
      }

      let provider;
      if (enabled) {
        const { apiController } = await jackson();

        try {
          const resp = await apiController.getConfig({
            tenant: teamId ? tenantPrefix + teamId : samlTenantID,
            product: samlProductID,
          });
          provider = resp.provider;
        } catch (err) {
          console.error("Error getting SAML config", err);
          throw new TRPCError({ code: "BAD_REQUEST", message: "SAML configuration fetch failed" });
        }
      }

      return {
        isSAMLLoginEnabled: enabled,
        hostedCal,
        provider,
      };
    },
  })
  .mutation("updateSAMLConfig", {
    input: z.object({
      encodedRawMetadata: z.string(),
      teamId: z.union([z.number(), z.null(), z.undefined()]),
    }),
    async resolve({ ctx, input }) {
      const { encodedRawMetadata, teamId } = input;
      if (teamId && !(await isTeamOwner(ctx.user?.id, teamId))) throw new TRPCError({ code: "UNAUTHORIZED" });
      const { apiController } = await jackson();

      try {
        return await apiController.config({
          encodedRawMetadata,
          defaultRedirectUrl: `${process.env.NEXT_PUBLIC_WEBAPP_URL}/api/auth/saml/idp`,
          redirectUrl: JSON.stringify([`${process.env.NEXT_PUBLIC_WEBAPP_URL}/*`]),
          tenant: teamId ? tenantPrefix + teamId : samlTenantID,
          product: samlProductID,
        });
      } catch (err) {
        console.error("Error setting SAML config", err);
        throw new TRPCError({ code: "BAD_REQUEST" });
      }
    },
  })
  .mutation("deleteSAMLConfig", {
    input: z.object({
      teamId: z.union([z.number(), z.null(), z.undefined()]),
    }),
    async resolve({ ctx, input }) {
      const { teamId } = input;
      if (teamId && !(await isTeamOwner(ctx.user?.id, teamId))) throw new TRPCError({ code: "UNAUTHORIZED" });

      const { apiController } = await jackson();

      try {
        return await apiController.deleteConfig({
          tenant: teamId ? tenantPrefix + teamId : samlTenantID,
          product: samlProductID,
        });
      } catch (err) {
        console.error("Error deleting SAML configuration", err);
        throw new TRPCError({ code: "BAD_REQUEST" });
      }
    },
  })
  .mutation("submitFeedback", {
    input: z.object({
      rating: z.string(),
      comment: z.string(),
    }),
    async resolve({ input, ctx }) {
      const { rating, comment } = input;

      const feedback = {
        username: ctx.user.name || "Nameless",
        email: ctx.user.email || "No email address",
        rating: rating,
        comment: comment,
      };

      await ctx.prisma.feedback.create({
        data: {
          date: dayjs().toISOString(),
          userId: ctx.user.id,
          rating: rating,
          comment: comment,
        },
      });

      if (process.env.SEND_FEEDBACK_EMAIL && comment) sendFeedbackEmail(feedback);
    },
  })
  .query("locationOptions", {
    async resolve({ ctx }) {
      const credentials = await prisma.credential.findMany({
        where: {
          userId: ctx.user.id,
        },
        select: {
          id: true,
          type: true,
          key: true,
          userId: true,
          appId: true,
        },
      });

      const integrations = getApps(credentials);

      const t = await getTranslation(ctx.user.locale ?? "en", "common");

      const locationOptions = getLocationOptions(integrations, t);

      return locationOptions;
    },
  });

export const viewerRouter = createRouter()
  .merge(publicViewerRouter)
  .merge(loggedInViewerRouter)
  .merge("bookings.", bookingsRouter)
  .merge("eventTypes.", eventTypesRouter)
  .merge("availability.", availabilityRouter)
  .merge("teams.", viewerTeamsRouter)
  .merge("webhook.", webhookRouter)
  .merge("apiKeys.", apiKeysRouter)
<<<<<<< HEAD
  .merge("workflows.", workflowsRouter);
=======
  .merge("slots.", slotsRouter);
>>>>>>> 56e61c8d
<|MERGE_RESOLUTION|>--- conflicted
+++ resolved
@@ -31,11 +31,8 @@
 import { availabilityRouter } from "@server/routers/viewer/availability";
 import { bookingsRouter } from "@server/routers/viewer/bookings";
 import { eventTypesRouter } from "@server/routers/viewer/eventTypes";
-<<<<<<< HEAD
+import { slotsRouter } from "@server/routers/viewer/slots";
 import { workflowsRouter } from "@server/routers/viewer/workflows";
-=======
-import { slotsRouter } from "@server/routers/viewer/slots";
->>>>>>> 56e61c8d
 import { TRPCError } from "@trpc/server";
 
 import { createProtectedRouter, createRouter } from "../createRouter";
@@ -956,8 +953,5 @@
   .merge("teams.", viewerTeamsRouter)
   .merge("webhook.", webhookRouter)
   .merge("apiKeys.", apiKeysRouter)
-<<<<<<< HEAD
-  .merge("workflows.", workflowsRouter);
-=======
-  .merge("slots.", slotsRouter);
->>>>>>> 56e61c8d
+  .merge("workflows.", workflowsRouter)
+  .merge("slots.", slotsRouter);