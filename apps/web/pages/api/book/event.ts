import { Credential, Prisma, SchedulingType, WebhookTriggerEvents } from "@prisma/client";
import async from "async";
import dayjs from "dayjs";
import dayjsBusinessTime from "dayjs-business-time";
import isBetween from "dayjs/plugin/isBetween";
import timezone from "dayjs/plugin/timezone";
import utc from "dayjs/plugin/utc";
import type { NextApiRequest, NextApiResponse } from "next";
import short from "short-uuid";
import { v5 as uuidv5 } from "uuid";

<<<<<<< HEAD
import { getBusyCalendarTimes } from "@calcom/core/CalendarManager";
import EventManager from "@calcom/core/EventManager";
import { getBusyVideoTimes } from "@calcom/core/videoClient";
import logger from "@calcom/lib/logger";
import notEmpty from "@calcom/lib/notEmpty";
import type { BufferedBusyTime } from "@calcom/types/BufferedBusyTime";
import type { CalendarEvent, AdditionInformation, EventBusyDate } from "@calcom/types/Calendar";
import type { EventResult, PartialReference } from "@calcom/types/EventManager";
=======
import { getErrorFromUnknown } from "@calcom/lib/errors";
>>>>>>> 558897fe
import { handlePayment } from "@ee/lib/stripe/server";

import {
  sendAttendeeRequestEmail,
  sendOrganizerRequestEmail,
  sendRescheduledEmails,
  sendScheduledEmails,
} from "@lib/emails/email-manager";
import { ensureArray } from "@lib/ensureArray";
import { getEventName } from "@lib/event";
import prisma from "@lib/prisma";
import { BookingCreateBody } from "@lib/types/booking";
import sendPayload from "@lib/webhooks/sendPayload";
import getSubscribers from "@lib/webhooks/subscriptions";

import { getTranslation } from "@server/lib/i18n";

import verifyAccount from "../../../web3/utils/verifyAccount";

dayjs.extend(dayjsBusinessTime);
dayjs.extend(utc);
dayjs.extend(isBetween);
dayjs.extend(timezone);

const translator = short();
const log = logger.getChildLogger({ prefix: ["[api] book:user"] });

type BufferedBusyTimes = BufferedBusyTime[];

/**
 * Refreshes a Credential with fresh data from the database.
 *
 * @param credential
 */
async function refreshCredential(credential: Credential): Promise<Credential> {
  const newCredential = await prisma.credential.findUnique({
    where: {
      id: credential.id,
    },
  });

  if (!newCredential) {
    return credential;
  } else {
    return newCredential;
  }
}

/**
 * Refreshes the given set of credentials.
 *
 * @param credentials
 */
async function refreshCredentials(credentials: Array<Credential>): Promise<Array<Credential>> {
  return await async.mapLimit(credentials, 5, refreshCredential);
}

function isAvailable(busyTimes: BufferedBusyTimes, time: string, length: number): boolean {
  // Check for conflicts
  let t = true;

  if (Array.isArray(busyTimes) && busyTimes.length > 0) {
    busyTimes.forEach((busyTime) => {
      const startTime = dayjs(busyTime.start);
      const endTime = dayjs(busyTime.end);

      // Check if time is between start and end times
      if (dayjs(time).isBetween(startTime, endTime, null, "[)")) {
        t = false;
      }

      // Check if slot end time is between start and end time
      if (dayjs(time).add(length, "minutes").isBetween(startTime, endTime)) {
        t = false;
      }

      // Check if startTime is between slot
      if (startTime.isBetween(dayjs(time), dayjs(time).add(length, "minutes"))) {
        t = false;
      }
    });
  }

  return t;
}

function isOutOfBounds(
  time: dayjs.ConfigType,
  { periodType, periodDays, periodCountCalendarDays, periodStartDate, periodEndDate, timeZone }: any // FIXME types
): boolean {
  const date = dayjs(time);

  switch (periodType) {
    case "rolling": {
      const periodRollingEndDay = periodCountCalendarDays
        ? dayjs().tz(timeZone).add(periodDays, "days").endOf("day")
        : dayjs().tz(timeZone).addBusinessTime(periodDays, "days").endOf("day");
      return date.endOf("day").isAfter(periodRollingEndDay);
    }

    case "range": {
      const periodRangeStartDay = dayjs(periodStartDate).tz(timeZone).endOf("day");
      const periodRangeEndDay = dayjs(periodEndDate).tz(timeZone).endOf("day");
      return date.endOf("day").isBefore(periodRangeStartDay) || date.endOf("day").isAfter(periodRangeEndDay);
    }

    case "unlimited":
    default:
      return false;
  }
}

const userSelect = Prisma.validator<Prisma.UserArgs>()({
  select: {
    id: true,
    email: true,
    name: true,
    username: true,
    timeZone: true,
    credentials: true,
    bufferTime: true,
    destinationCalendar: true,
    locale: true,
  },
});

const getUserNameWithBookingCounts = async (eventTypeId: number, selectedUserNames: string[]) => {
  const users = await prisma.user.findMany({
    where: {
      username: { in: selectedUserNames },
      eventTypes: {
        some: {
          id: eventTypeId,
        },
      },
    },
    select: {
      id: true,
      username: true,
      locale: true,
    },
  });

  const userNamesWithBookingCounts = await Promise.all(
    users.map(async (user) => ({
      username: user.username,
      bookingCount: await prisma.booking.count({
        where: {
          user: {
            id: user.id,
          },
          startTime: {
            gt: new Date(),
          },
          eventTypeId,
        },
      }),
    }))
  );

  return userNamesWithBookingCounts;
};

type User = Prisma.UserGetPayload<typeof userSelect>;

export default async function handler(req: NextApiRequest, res: NextApiResponse) {
  const reqBody = req.body as BookingCreateBody;
  const eventTypeId = reqBody.eventTypeId;
  const tAttendees = await getTranslation(reqBody.language ?? "en", "common");
  const tGuests = await getTranslation("en", "common");
  log.debug(`Booking eventType ${eventTypeId} started`);

  const isTimeInPast = (time: string): boolean => {
    return dayjs(time).isBefore(new Date(), "day");
  };

  if (isTimeInPast(reqBody.start)) {
    const error = {
      errorCode: "BookingDateInPast",
      message: "Attempting to create a meeting in the past.",
    };

    log.error(`Booking ${eventTypeId} failed`, error);
    return res.status(400).json(error);
  }

  const eventType = await prisma.eventType.findUnique({
    rejectOnNotFound: true,
    where: {
      id: eventTypeId,
    },
    select: {
      users: userSelect,
      team: {
        select: {
          id: true,
          name: true,
        },
      },
      title: true,
      length: true,
      eventName: true,
      schedulingType: true,
      periodType: true,
      periodStartDate: true,
      periodEndDate: true,
      periodDays: true,
      periodCountCalendarDays: true,
      requiresConfirmation: true,
      userId: true,
      price: true,
      currency: true,
      metadata: true,
      destinationCalendar: true,
    },
  });

  if (!eventType) return res.status(404).json({ message: "eventType.notFound" });

  let users = eventType.users;

  /* If this event was pre-relationship migration */
  if (!users.length && eventType.userId) {
    const eventTypeUser = await prisma.user.findUnique({
      where: {
        id: eventType.userId,
      },
      ...userSelect,
    });
    if (!eventTypeUser) return res.status(404).json({ message: "eventTypeUser.notFound" });
    users.push(eventTypeUser);
  }

  const organizer = await prisma.user.findUnique({
    where: {
      id: users[0].id,
    },
    select: {
      locale: true,
    },
  });

  const tOrganizer = await getTranslation(organizer?.locale ?? "en", "common");

  if (eventType.schedulingType === SchedulingType.ROUND_ROBIN) {
    const bookingCounts = await getUserNameWithBookingCounts(
      eventTypeId,
      ensureArray(reqBody.user) || users.map((user) => user.username)
    );

    users = getLuckyUsers(users, bookingCounts);
  }

  const invitee = [
    {
      email: reqBody.email,
      name: reqBody.name,
      timeZone: reqBody.timeZone,
      language: { translate: tAttendees, locale: reqBody.language ?? "en" },
    },
  ];
  const guests = (reqBody.guests || []).map((guest) => {
    const g = {
      email: guest,
      name: "",
      timeZone: reqBody.timeZone,
      language: { translate: tGuests, locale: "en" },
    };
    return g;
  });

  const teamMemberPromises =
    eventType.schedulingType === SchedulingType.COLLECTIVE
      ? users.slice(1).map(async function (user) {
          return {
            email: user.email || "",
            name: user.name || "",
            timeZone: user.timeZone,
            language: {
              translate: await getTranslation(user.locale ?? "en", "common"),
              locale: user.locale ?? "en",
            },
          };
        })
      : [];

  const teamMembers = await Promise.all(teamMemberPromises);

  const attendeesList = [...invitee, ...guests, ...teamMembers];

  const seed = `${users[0].username}:${dayjs(req.body.start).utc().format()}:${new Date().getTime()}`;
  const uid = translator.fromUUID(uuidv5(seed, uuidv5.URL));

  const eventNameObject = {
    attendeeName: reqBody.name || "Nameless",
    eventType: eventType.title,
    eventName: eventType.eventName,
    host: users[0].name || "Nameless",
    t: tOrganizer,
  };

  const description =
    reqBody.notes +
    reqBody.customInputs.reduce(
      (str, input) => str + "<br /><br />" + input.label + ":<br />" + input.value,
      ""
    );

  const evt: CalendarEvent = {
    type: eventType.title,
    title: getEventName(eventNameObject), //this needs to be either forced in english, or fetched for each attendee and organizer separately
    description,
    startTime: reqBody.start,
    endTime: reqBody.end,
    organizer: {
      name: users[0].name || "Nameless",
      email: users[0].email || "Email-less",
      timeZone: users[0].timeZone,
      language: { translate: tOrganizer, locale: organizer?.locale ?? "en" },
    },
    attendees: attendeesList,
    location: reqBody.location, // Will be processed by the EventManager later.
    /** For team events, we will need to handle each member destinationCalendar eventually */
    destinationCalendar: eventType.destinationCalendar || users[0].destinationCalendar,
  };

  if (eventType.schedulingType === SchedulingType.COLLECTIVE) {
    evt.team = {
      members: users.map((user) => user.name || user.username || "Nameless"),
      name: eventType.team?.name || "Nameless",
    }; // used for invitee emails
  }

  // Initialize EventManager with credentials
  const rescheduleUid = reqBody.rescheduleUid;

  async function createBooking() {
    // @TODO: check as metadata
    if (req.body.web3Details) {
      const { web3Details } = req.body;
      await verifyAccount(web3Details.userSignature, web3Details.userWallet);
    }

    return prisma.booking.create({
      include: {
        user: {
          select: { email: true, name: true, timeZone: true },
        },
        attendees: true,
      },
      data: {
        uid,
        title: evt.title,
        startTime: dayjs(evt.startTime).toDate(),
        endTime: dayjs(evt.endTime).toDate(),
        description: evt.description,
        confirmed: (!eventType.requiresConfirmation && !eventType.price) || !!rescheduleUid,
        location: evt.location,
        eventType: {
          connect: {
            id: eventTypeId,
          },
        },
        attendees: {
          createMany: {
            data: evt.attendees.map((attendee) => {
              //if attendee is team member, it should fetch their locale not booker's locale
              //perhaps make email fetch request to see if his locale is stored, else
              const retObj = {
                name: attendee.name,
                email: attendee.email,
                timeZone: attendee.timeZone,
                locale: attendee.language.locale,
              };
              return retObj;
            }),
          },
        },
        user: {
          connect: {
            id: users[0].id,
          },
        },
        destinationCalendar: evt.destinationCalendar
          ? {
              connect: { id: evt.destinationCalendar.id },
            }
          : undefined,
      },
    });
  }

  let results: EventResult[] = [];
  let referencesToCreate: PartialReference[] = [];
  let user: User | null = null;

  /** Let's start checking for availability */
  for (const currentUser of users) {
    if (!currentUser) {
      console.error(`currentUser not found`);
      return;
    }
    if (!user) user = currentUser;

    const selectedCalendars = await prisma.selectedCalendar.findMany({
      where: {
        userId: currentUser.id,
      },
    });

    const credentials = currentUser.credentials;
    const calendarBusyTimes: EventBusyDate[] = await prisma.booking
      .findMany({
        where: {
          userId: currentUser.id,
          eventTypeId: eventTypeId,
        },
      })
      .then((bookings) => bookings.map((booking) => ({ end: booking.endTime, start: booking.startTime })));

    if (credentials) {
      await getBusyCalendarTimes(credentials, reqBody.start, reqBody.end, selectedCalendars).then(
        (busyTimes) => calendarBusyTimes.push(...busyTimes)
      );

      const videoBusyTimes = (await getBusyVideoTimes(credentials)).filter(notEmpty);
      calendarBusyTimes.push(...videoBusyTimes);
    }

    console.log("calendarBusyTimes==>>>", calendarBusyTimes);

    const bufferedBusyTimes: BufferedBusyTimes = calendarBusyTimes.map((a) => ({
      start: dayjs(a.start).subtract(currentUser.bufferTime, "minute").toString(),
      end: dayjs(a.end).add(currentUser.bufferTime, "minute").toString(),
    }));

    let isAvailableToBeBooked = true;
    try {
      isAvailableToBeBooked = isAvailable(bufferedBusyTimes, reqBody.start, eventType.length);
    } catch {
      log.debug({
        message: "Unable set isAvailableToBeBooked. Using true. ",
      });
    }

    if (!isAvailableToBeBooked) {
      const error = {
        errorCode: "BookingUserUnAvailable",
        message: `${currentUser.name} is unavailable at this time.`,
      };

      log.debug(`Booking ${currentUser.name} failed`, error);
      res.status(409).json(error);
      return;
    }

    let timeOutOfBounds = false;

    try {
      timeOutOfBounds = isOutOfBounds(reqBody.start, {
        periodType: eventType.periodType,
        periodDays: eventType.periodDays,
        periodEndDate: eventType.periodEndDate,
        periodStartDate: eventType.periodStartDate,
        periodCountCalendarDays: eventType.periodCountCalendarDays,
        timeZone: currentUser.timeZone,
      });
    } catch {
      log.debug({
        message: "Unable set timeOutOfBounds. Using false. ",
      });
    }

    if (timeOutOfBounds) {
      const error = {
        errorCode: "BookingUserUnAvailable",
        message: `${currentUser.name} is unavailable at this time.`,
      };

      log.debug(`Booking ${currentUser.name} failed`, error);
      res.status(400).json(error);
      return;
    }
  }

  type Booking = Prisma.PromiseReturnType<typeof createBooking>;
  let booking: Booking | null = null;
  try {
    booking = await createBooking();
    evt.uid = booking.uid;
  } catch (_err) {
    const err = getErrorFromUnknown(_err);
    log.error(`Booking ${eventTypeId} failed`, "Error when saving booking to db", err.message);
    if (err.code === "P2002") {
      res.status(409).json({ message: "booking.conflict" });
      return;
    }
    res.status(500).end();
    return;
  }

  if (!user) throw Error("Can't continue, user not found.");

  // After polling videoBusyTimes, credentials might have been changed due to refreshment, so query them again.
  const credentials = await refreshCredentials(user.credentials);
  const eventManager = new EventManager({ ...user, credentials });

  if (rescheduleUid) {
    // Use EventManager to conditionally use all needed integrations.
    const updateManager = await eventManager.update(evt, rescheduleUid);

    results = updateManager.results;
    referencesToCreate = updateManager.referencesToCreate;

    if (results.length > 0 && results.every((res) => !res.success)) {
      const error = {
        errorCode: "BookingReschedulingMeetingFailed",
        message: "Booking Rescheduling failed",
      };

      log.error(`Booking ${user.name} failed`, error, results);
    } else {
      const metadata: AdditionInformation = {};

      if (results.length) {
        // TODO: Handle created event metadata more elegantly
        const [updatedEvent] = Array.isArray(results[0].updatedEvent)
          ? results[0].updatedEvent
          : [results[0].updatedEvent];
        if (updatedEvent) {
          metadata.hangoutLink = updatedEvent.hangoutLink;
          metadata.conferenceData = updatedEvent.conferenceData;
          metadata.entryPoints = updatedEvent.entryPoints;
        }
      }

      await sendRescheduledEmails({ ...evt, additionInformation: metadata });
    }
    // If it's not a reschedule, doesn't require confirmation and there's no price,
    // Create a booking
  } else if (!eventType.requiresConfirmation && !eventType.price) {
    // Use EventManager to conditionally use all needed integrations.
    const createManager = await eventManager.create(evt);

    results = createManager.results;
    referencesToCreate = createManager.referencesToCreate;

    if (results.length > 0 && results.every((res) => !res.success)) {
      const error = {
        errorCode: "BookingCreatingMeetingFailed",
        message: "Booking failed",
      };

      log.error(`Booking ${user.username} failed`, error, results);
    } else {
      const metadata: AdditionInformation = {};

      if (results.length) {
        // TODO: Handle created event metadata more elegantly
        metadata.hangoutLink = results[0].createdEvent?.hangoutLink;
        metadata.conferenceData = results[0].createdEvent?.conferenceData;
        metadata.entryPoints = results[0].createdEvent?.entryPoints;
      }
      await sendScheduledEmails({ ...evt, additionInformation: metadata });
    }
  }

  if (eventType.requiresConfirmation && !rescheduleUid) {
    await sendOrganizerRequestEmail(evt);
    await sendAttendeeRequestEmail(evt, attendeesList[0]);
  }

  if (typeof eventType.price === "number" && eventType.price > 0) {
    try {
      const [firstStripeCredential] = user.credentials.filter((cred) => cred.type == "stripe_payment");
      if (!booking.user) booking.user = user;
      const payment = await handlePayment(evt, eventType, firstStripeCredential, booking);

      res.status(201).json({ ...booking, message: "Payment required", paymentUid: payment.uid });
      return;
    } catch (e) {
      log.error(`Creating payment failed`, e);
      res.status(500).json({ message: "Payment Failed" });
      return;
    }
  }

  log.debug(`Booking ${user.username} completed`);

  const eventTrigger: WebhookTriggerEvents = rescheduleUid ? "BOOKING_RESCHEDULED" : "BOOKING_CREATED";
  const subscriberOptions = {
    userId: user.id,
    eventTypeId,
    triggerEvent: eventTrigger,
  };

  // Send Webhook call if hooked to BOOKING_CREATED & BOOKING_RESCHEDULED
  const subscribers = await getSubscribers(subscriberOptions);
  console.log("evt:", {
    ...evt,
    metadata: reqBody.metadata,
  });
  const promises = subscribers.map((sub) =>
    sendPayload(
      eventTrigger,
      new Date().toISOString(),
      sub.subscriberUrl,
      {
        ...evt,
        rescheduleUid,
        metadata: reqBody.metadata,
      },
      sub.payloadTemplate
    ).catch((e) => {
      console.error(`Error executing webhook for event: ${eventTrigger}, URL: ${sub.subscriberUrl}`, e);
    })
  );
  await Promise.all(promises);

  await prisma.booking.update({
    where: {
      uid: booking.uid,
    },
    data: {
      references: {
        createMany: {
          data: referencesToCreate,
        },
      },
    },
  });

  // booking successful
  return res.status(201).json(booking);
}

export function getLuckyUsers(
  users: User[],
  bookingCounts: Prisma.PromiseReturnType<typeof getUserNameWithBookingCounts>
) {
  if (!bookingCounts.length) users.slice(0, 1);

  const [firstMostAvailableUser] = bookingCounts.sort((a, b) => (a.bookingCount > b.bookingCount ? 1 : -1));
  const luckyUser = users.find((user) => user.username === firstMostAvailableUser?.username);
  return luckyUser ? [luckyUser] : users;
}<|MERGE_RESOLUTION|>--- conflicted
+++ resolved
@@ -9,18 +9,15 @@
 import short from "short-uuid";
 import { v5 as uuidv5 } from "uuid";
 
-<<<<<<< HEAD
 import { getBusyCalendarTimes } from "@calcom/core/CalendarManager";
 import EventManager from "@calcom/core/EventManager";
 import { getBusyVideoTimes } from "@calcom/core/videoClient";
+import { getErrorFromUnknown } from "@calcom/lib/errors";
 import logger from "@calcom/lib/logger";
 import notEmpty from "@calcom/lib/notEmpty";
 import type { BufferedBusyTime } from "@calcom/types/BufferedBusyTime";
-import type { CalendarEvent, AdditionInformation, EventBusyDate } from "@calcom/types/Calendar";
+import type { AdditionInformation, CalendarEvent, EventBusyDate } from "@calcom/types/Calendar";
 import type { EventResult, PartialReference } from "@calcom/types/EventManager";
-=======
-import { getErrorFromUnknown } from "@calcom/lib/errors";
->>>>>>> 558897fe
 import { handlePayment } from "@ee/lib/stripe/server";
 
 import {
