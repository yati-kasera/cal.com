import { GetServerSidePropsContext } from "next";
import { Controller, useFieldArray, useForm } from "react-hook-form";
import { z } from "zod";

import { DateOverrideInputDialog, DateOverrideList } from "@calcom/features/schedules";
import Schedule from "@calcom/features/schedules/components/Schedule";
import Shell from "@calcom/features/shell/Shell";
import { availabilityAsString } from "@calcom/lib/availability";
import { yyyymmdd } from "@calcom/lib/date-fns";
import { useLocale } from "@calcom/lib/hooks/useLocale";
import { stringOrNumber } from "@calcom/prisma/zod-utils";
import { trpc } from "@calcom/trpc/react";
import useMeQuery from "@calcom/trpc/react/hooks/useMeQuery";
import type { Schedule as ScheduleType, TimeRange, WorkingHours } from "@calcom/types/schedule";
import {
  Button,
  Form,
  Label,
  showToast,
  Skeleton,
  SkeletonText,
  Switch,
  TimezoneSelect,
  Tooltip,
  VerticalDivider,
} from "@calcom/ui";
import { FiInfo, FiPlus } from "@calcom/ui/components/icon";

import { HttpError } from "@lib/core/http/error";

import { SelectSkeletonLoader } from "@components/availability/SkeletonLoader";
import EditableHeading from "@components/ui/EditableHeading";

import { ssrInit } from "@server/lib/ssr";

const querySchema = z.object({
  schedule: stringOrNumber,
});

type AvailabilityFormValues = {
  name: string;
  schedule: ScheduleType;
  dateOverrides: { ranges: TimeRange[] }[];
  timeZone: string;
  isDefault: boolean;
};

const DateOverride = ({ workingHours }: { workingHours: WorkingHours[] }) => {
  const { remove, append, update, fields } = useFieldArray<AvailabilityFormValues, "dateOverrides">({
    name: "dateOverrides",
  });
  const { t } = useLocale();
  return (
    <div className="p-6">
      <h3 className="font-medium leading-6 text-gray-900">
        {t("date_overrides")}{" "}
        <Tooltip content={t("date_overrides_info")}>
          <span className="inline-block">
            <FiInfo />
          </span>
        </Tooltip>
      </h3>
      <p className="mb-4 text-sm text-gray-500">{t("date_overrides_subtitle")}</p>
      <div className="space-y-2">
        <DateOverrideList
          excludedDates={fields.map((field) => yyyymmdd(field.ranges[0].start))}
          remove={remove}
          update={update}
          items={fields}
          workingHours={workingHours}
        />
        <DateOverrideInputDialog
          workingHours={workingHours}
          excludedDates={fields.map((field) => yyyymmdd(field.ranges[0].start))}
          onChange={(ranges) => append({ ranges })}
          Trigger={
            <Button color="secondary" StartIcon={FiPlus} data-testid="add-override">
              Add an override
            </Button>
          }
        />
      </div>
    </div>
  );
};

export default function Availability({ scheduleId }: { scheduleId: number }) {
  const { t, i18n } = useLocale();
  const utils = trpc.useContext();
  const me = useMeQuery();
  const { timeFormat } = me.data || { timeFormat: null };
  const { data: schedule, isLoading } = trpc.viewer.availability.schedule.get.useQuery({
    scheduleId,
  });
  const form = useForm<AvailabilityFormValues>({
    defaultValues: {
      ...schedule,
      schedule: schedule?.availability || [],
    },
  });
  const { control } = form;
  const updateMutation = trpc.viewer.availability.schedule.update.useMutation({
    onSuccess: async ({ prevDefaultId, currentDefaultId, ...data }) => {
      if (prevDefaultId && currentDefaultId) {
        // check weather the default schedule has been changed by comparing  previous default schedule id and current default schedule id.
        if (prevDefaultId !== currentDefaultId) {
          // if not equal, invalidate previous default schedule id and refetch previous default schedule id.
          utils.viewer.availability.schedule.get.invalidate({ scheduleId: prevDefaultId });
          utils.viewer.availability.schedule.get.refetch({ scheduleId: prevDefaultId });
        }
      }
      utils.viewer.availability.schedule.get.invalidate({ scheduleId: data.schedule.id });
      utils.viewer.availability.list.invalidate();
      showToast(
        t("availability_updated_successfully", {
          scheduleName: schedule?.name,
        }),
        "success"
      );
    },
    onError: (err) => {
      if (err instanceof HttpError) {
        const message = `${err.statusCode}: ${err.message}`;
        showToast(message, "error");
      }
    },
  });

  return (
    <Shell
      backPath="/availability"
      title={schedule?.name ? schedule.name + " | " + t("availability") : t("availability")}
      heading={
        <Controller
          control={form.control}
          name="name"
          render={({ field }) => (
            <EditableHeading isReady={!isLoading} {...field} data-testid="availablity-title" />
          )}
        />
      }
      subtitle={
        schedule ? (
          schedule.schedule
            .filter((s) => !!s.days.length)
            .map((s) => (
              <span key={s.id}>
                {availabilityAsString(s, { locale: i18n.language, hour12: timeFormat === 12 })}
                <br />
              </span>
            ))
        ) : (
          <SkeletonText className="h-4 w-48" />
        )
      }
      CTA={
        <div className="flex items-center justify-end">
          <div className="flex items-center rounded-md px-2 sm:hover:bg-gray-100">
            <Skeleton
              as={Label}
              htmlFor="hiddenSwitch"
              className="mt-2 hidden cursor-pointer self-center pr-2 sm:inline">
              {t("set_to_default")}
            </Skeleton>
            <Switch
              id="hiddenSwitch"
              disabled={isLoading || schedule?.isDefault}
              checked={form.watch("isDefault")}
              onCheckedChange={(e) => {
                form.setValue("isDefault", e);
              }}
            />
          </div>

          <VerticalDivider />

          <div className="border-l-2 border-gray-300" />
          <Button className="ml-4 lg:ml-0" type="submit" form="availability-form">
            {t("save")}
          </Button>
        </div>
      }>
      <div className="w-full">
        <Form
          form={form}
          id="availability-form"
          handleSubmit={async ({ dateOverrides, ...values }) => {
            updateMutation.mutate({
              scheduleId,
              dateOverrides: dateOverrides.flatMap((override) => override.ranges),
              ...values,
            });
          }}
          className="flex flex-col sm:mx-0 xl:flex-row xl:space-x-6">
          <div className="flex-1 flex-row xl:mr-0">
            <div className="mb-6 rounded-md border">
              <div>
                {typeof me.data?.weekStart === "string" && (
                  <Schedule
                    control={control}
                    name="schedule"
                    weekStart={
                      ["Sunday", "Monday", "Tuesday", "Wednesday", "Thursday", "Friday", "Saturday"].indexOf(
                        me.data?.weekStart
                      ) as 0 | 1 | 2 | 3 | 4 | 5 | 6
                    }
                  />
                )}
              </div>
            </div>
            <div className="my-6 rounded-md border">
              {data?.workingHours && <DateOverride workingHours={data.workingHours} />}
            </div>
<<<<<<< HEAD
            {schedule?.workingHours && <DateOverride workingHours={schedule.workingHours} />}
=======
>>>>>>> 5cf7e328
          </div>
          <div className="min-w-40 col-span-3 space-y-2 lg:col-span-1">
            <div className="xl:max-w-80 w-full pr-4 sm:ml-0 sm:mr-36 sm:p-0">
              <div>
                <label htmlFor="timeZone" className="block text-sm font-medium text-gray-700">
                  {t("timezone")}
                </label>
                <Controller
                  name="timeZone"
                  render={({ field: { onChange, value } }) =>
                    value ? (
                      <TimezoneSelect
                        value={value}
                        className="focus:border-brand mt-1 block w-72 rounded-md border-gray-300 text-sm"
                        onChange={(timezone) => onChange(timezone.value)}
                      />
                    ) : (
                      <SelectSkeletonLoader className="w-72" />
                    )
                  }
                />
              </div>
              <hr className="my-6 mr-8" />
              <div className="rounded-md">
                <h3 className="text-sm font-medium text-gray-900">{t("something_doesnt_look_right")}</h3>
                <div className="mt-3 flex">
                  <Button href="/availability/troubleshoot" color="secondary">
                    {t("launch_troubleshooter")}
                  </Button>
                </div>
              </div>
            </div>
          </div>
        </Form>
      </div>
    </Shell>
  );
}

export const getServerSideProps = async (ctx: GetServerSidePropsContext) => {
  const params = querySchema.safeParse(ctx.params);
  const ssr = await ssrInit(ctx);

  if (!params.success) return { notFound: true };

  const scheduleId = params.data.schedule;
  await ssr.viewer.availability.schedule.get.fetch({ scheduleId });
  return {
    props: {
      scheduleId,
      trpcState: ssr.dehydrate(),
    },
  };
};<|MERGE_RESOLUTION|>--- conflicted
+++ resolved
@@ -208,13 +208,7 @@
                 )}
               </div>
             </div>
-            <div className="my-6 rounded-md border">
-              {data?.workingHours && <DateOverride workingHours={data.workingHours} />}
-            </div>
-<<<<<<< HEAD
             {schedule?.workingHours && <DateOverride workingHours={schedule.workingHours} />}
-=======
->>>>>>> 5cf7e328
           </div>
           <div className="min-w-40 col-span-3 space-y-2 lg:col-span-1">
             <div className="xl:max-w-80 w-full pr-4 sm:ml-0 sm:mr-36 sm:p-0">
