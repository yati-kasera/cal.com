--- conflicted
+++ resolved
@@ -38,10 +38,7 @@
 import { ssrInit } from "@server/lib/ssr";
 
 export default function User(props: inferSSRProps<typeof getServerSideProps> & EmbedProps) {
-<<<<<<< HEAD
   const searchParams = useSearchParams();
-  const { users, profile, eventTypes, isDynamicGroup, dynamicNames, dynamicUsernames, isSingleUser } = props;
-=======
   const {
     users,
     profile,
@@ -52,7 +49,7 @@
     isSingleUser,
     markdownStrippedBio,
   } = props;
->>>>>>> 08956e54
+
   const [user] = users; //To be used when we only have a single user, not dynamic group
   useTheme(user.theme);
   const { t } = useLocale();
@@ -336,11 +333,7 @@
       })
     : [];
   const safeBio = markdownToSafeHTML(user.bio) || "";
-<<<<<<< HEAD
-=======
-
   const markdownStrippedBio = stripMarkdown(user?.bio || "");
->>>>>>> 08956e54
   return {
     props: {
       users,
