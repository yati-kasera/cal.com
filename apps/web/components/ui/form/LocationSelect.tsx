--- conflicted
+++ resolved
@@ -11,12 +11,9 @@
   value: EventLocationType["type"];
   icon?: string;
   disabled?: boolean;
-<<<<<<< HEAD
   teamCredential?: boolean;
   credentialId?: number;
-=======
   address?: string;
->>>>>>> 77667200
 };
 
 export type SingleValueLocationOption = SingleValue<LocationOption>;
