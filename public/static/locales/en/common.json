--- conflicted
+++ resolved
@@ -545,11 +545,8 @@
   "cal_provide_zoom_meeting_url": "Cal will provide a Zoom meeting URL.",
   "cal_provide_tandem_meeting_url": "Cal will provide a Tandem meeting URL.",
   "cal_provide_video_meeting_url": "Cal will provide a Daily video meeting URL.",
-<<<<<<< HEAD
   "cal_provide_jitsi_meeting_url": "We will generate a Jitsi Meet URL for you.",
-=======
   "cal_provide_huddle01_meeting_url": "Cal will provide a Huddle01 web3 video meeting URL.",
->>>>>>> 34a75090
   "require_payment": "Require Payment",
   "commission_per_transaction": "commission per transaction",
   "event_type_updated_successfully_description": "Your event type has been updated successfully.",
