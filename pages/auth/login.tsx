--- conflicted
+++ resolved
@@ -6,19 +6,22 @@
 
 import { ErrorCode, getSession, isGoogleLoginEnabled, isSAMLLoginEnabled } from "@lib/auth";
 import { useLocale } from "@lib/hooks/useLocale";
-import { inferSSRProps } from "@lib/types/inferSSRProps";
 
 import AddToHomescreen from "@components/AddToHomescreen";
 import Loader from "@components/Loader";
 import { HeadSeo } from "@components/seo/head-seo";
 
-<<<<<<< HEAD
-export default function Login({ csrfToken, isGoogleLoginEnabled, isSAMLLoginEnabled }) {
-=======
 import { ssrInit } from "@server/lib/ssr";
 
-export default function Login({ csrfToken }: inferSSRProps<typeof getServerSideProps>) {
->>>>>>> dfb1b560
+export default function Login({
+  csrfToken,
+  isGoogleLoginEnabled,
+  isSAMLLoginEnabled,
+}: {
+  csrfToken: string;
+  isGoogleLoginEnabled: boolean;
+  isSAMLLoginEnabled: boolean;
+}) {
   const { t } = useLocale();
   const router = useRouter();
   const [email, setEmail] = useState("");
@@ -99,13 +102,8 @@
 
       <div className="mt-8 sm:mx-auto sm:w-full sm:max-w-md">
         <div className="bg-white py-8 px-4 mx-2 rounded-sm sm:px-10 border border-neutral-200">
-<<<<<<< HEAD
-          <form className="space-y-6 mb-6" onSubmit={handleSubmit}>
-            <input name="csrfToken" type="hidden" defaultValue={csrfToken} hidden />
-=======
           <form className="space-y-6" onSubmit={handleSubmit}>
             <input name="csrfToken" type="hidden" defaultValue={csrfToken || undefined} hidden />
->>>>>>> dfb1b560
             <div>
               <label htmlFor="email" className="block text-sm font-medium text-neutral-700">
                 {t("email_address")}
@@ -231,15 +229,11 @@
   }
 
   return {
-<<<<<<< HEAD
-    csrfToken: await getCsrfToken(context),
-    isGoogleLoginEnabled,
-    isSAMLLoginEnabled,
-=======
     props: {
       csrfToken: await getCsrfToken(context),
       trpcState: ssr.dehydrate(),
+      isGoogleLoginEnabled,
+      isSAMLLoginEnabled,
     },
->>>>>>> dfb1b560
   };
 }