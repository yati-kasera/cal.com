--- conflicted
+++ resolved
@@ -172,22 +172,8 @@
       <Shell
         heading="Event Types"
         subtitle="Create events to share for people to book on your calendar."
-<<<<<<< HEAD
         CTA={types.length !== 0 && CreateNewEventDialog}>
-        <div className="bg-white shadow overflow-hidden sm:rounded-sm">
-=======
-        CTA={
-          types.length !== 0 && (
-            <button
-              onClick={toggleAddModal}
-              className="flex justify-center py-2 px-4 border border-transparent rounded-sm shadow-sm text-sm font-medium text-white bg-neutral-900 hover:bg-neutral-700 focus:outline-none focus:ring-2 focus:ring-offset-2 focus:ring-neutral-900">
-              <PlusIcon className="w-5 h-5 mr-1" />
-              New event type
-            </button>
-          )
-        }>
         <div className="bg-white shadow overflow-hidden sm:rounded-sm -mx-4 sm:mx-0">
->>>>>>> 60d8b054
           <ul className="divide-y divide-neutral-200">
             {types.map((type) => (
               <li key={type.id}>
@@ -607,119 +593,7 @@
                 Event types enable you to share links that show available times on your calendar and allow
                 people to make bookings with you.
               </p>
-<<<<<<< HEAD
               {CreateNewEventDialog}
-=======
-              <button
-                onClick={toggleAddModal}
-                className="py-2 px-4 mt-6 border border-transparent rounded-sm shadow-sm text-sm font-medium text-white bg-neutral-900 hover:bg-neutral-700 focus:outline-none focus:ring-2 focus:ring-offset-2 focus:ring-neutral-900">
-                <PlusIcon className="w-5 h-5 mr-1 inline" />
-                New event type
-              </button>
-            </div>
-          </div>
-        )}
-        {showAddModal && (
-          <div
-            className="fixed z-50 inset-0 overflow-y-auto"
-            aria-labelledby="modal-title"
-            role="dialog"
-            aria-modal="true">
-            <div className="flex items-end justify-center min-h-screen pt-4 px-4 pb-20 text-center sm:block sm:p-0">
-              <div className="inline-block align-bottom bg-white rounded-sm px-4 pt-5 pb-4 text-left overflow-hidden shadow-xl transform transition-all sm:my-8 sm:align-middle sm:max-w-lg sm:w-full sm:p-6">
-                <div className="mb-4">
-                  <h3 className="text-lg leading-6 font-medium text-gray-900" id="modal-title">
-                    Add a new event type
-                  </h3>
-                  <div>
-                    <p className="text-sm text-gray-500">
-                      Create a new event type for people to book times with.
-                    </p>
-                  </div>
-                </div>
-                <form onSubmit={createEventTypeHandler}>
-                  <div>
-                    <div className="mb-4">
-                      <label htmlFor="title" className="block text-sm font-medium text-gray-700">
-                        Title
-                      </label>
-                      <div className="mt-1">
-                        <input
-                          ref={titleRef}
-                          type="text"
-                          name="title"
-                          id="title"
-                          required
-                          className="shadow-sm focus:ring-neutral-900 focus:border-neutral-900 block w-full sm:text-sm border-gray-300 rounded-sm"
-                          placeholder="Quick Chat"
-                        />
-                      </div>
-                    </div>
-                    <div className="mb-4">
-                      <label htmlFor="slug" className="block text-sm font-medium text-gray-700">
-                        URL
-                      </label>
-                      <div className="mt-1">
-                        <div className="flex rounded-sm shadow-sm">
-                          <span className="inline-flex items-center px-3 rounded-l-md border border-r-0 border-gray-300 bg-gray-50 text-gray-500 sm:text-sm">
-                            {location.hostname}/{user.username}/
-                          </span>
-                          <input
-                            ref={slugRef}
-                            type="text"
-                            name="slug"
-                            id="slug"
-                            required
-                            className="flex-1 block w-full focus:ring-neutral-900 focus:border-neutral-900 min-w-0 rounded-none rounded-r-md sm:text-sm border-gray-300"
-                          />
-                        </div>
-                      </div>
-                    </div>
-                    <div className="mb-4">
-                      <label htmlFor="description" className="block text-sm font-medium text-gray-700">
-                        Description
-                      </label>
-                      <div className="mt-1">
-                        <textarea
-                          ref={descriptionRef}
-                          name="description"
-                          id="description"
-                          className="shadow-sm focus:ring-neutral-900 focus:border-neutral-900 block w-full sm:text-sm border-gray-300 rounded-sm"
-                          placeholder="A quick video meeting."></textarea>
-                      </div>
-                    </div>
-                    <div className="mb-4">
-                      <label htmlFor="length" className="block text-sm font-medium text-gray-700">
-                        Length
-                      </label>
-                      <div className="mt-1 relative rounded-sm shadow-sm">
-                        <input
-                          ref={lengthRef}
-                          type="number"
-                          name="length"
-                          id="length"
-                          required
-                          className="focus:ring-neutral-900 focus:border-neutral-900 block w-full pr-20 sm:text-sm border-gray-300 rounded-sm"
-                          placeholder="15"
-                        />
-                        <div className="absolute inset-y-0 right-0 pr-3 flex items-center text-gray-400 text-sm">
-                          minutes
-                        </div>
-                      </div>
-                    </div>
-                  </div>
-                  {/* TODO: Add an error message when required input fields empty*/}
-                  <div className="mt-5 sm:mt-4 sm:flex sm:flex-row-reverse">
-                    <button type="submit" className="btn btn-primary">
-                      Create
-                    </button>
-                    <button onClick={toggleAddModal} type="button" className="btn btn-white mr-2">
-                      Cancel
-                    </button>
-                  </div>
-                </form>
-              </div>
->>>>>>> 60d8b054
             </div>
           </div>
         )}
