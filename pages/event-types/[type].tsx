import { PhoneIcon, XIcon } from "@heroicons/react/outline";
import {
  ChevronRightIcon,
  DocumentIcon,
  ExternalLinkIcon,
  ClockIcon,
  LinkIcon,
  LocationMarkerIcon,
  PencilIcon,
  PlusIcon,
  TrashIcon,
  UserAddIcon,
  UsersIcon,
} from "@heroicons/react/solid";
import { EventTypeCustomInput, Prisma, SchedulingType } from "@prisma/client";
import { Collapsible, CollapsibleContent, CollapsibleTrigger } from "@radix-ui/react-collapsible";
import * as RadioGroup from "@radix-ui/react-radio-group";
import axios from "axios";
import dayjs from "dayjs";
import timezone from "dayjs/plugin/timezone";
import utc from "dayjs/plugin/utc";
import { GetServerSidePropsContext } from "next";
import { useRouter } from "next/router";
import React, { useEffect, useState } from "react";
import { useForm, Controller } from "react-hook-form";
import { FormattedNumber, IntlProvider } from "react-intl";
import { useMutation } from "react-query";
import Select from "react-select";

import { StripeData } from "@ee/lib/stripe/server";

import { asNumberOrUndefined, asStringOrThrow, asStringOrUndefined } from "@lib/asStringOrNull";
import { getSession } from "@lib/auth";
import { HttpError } from "@lib/core/http/error";
import { useLocale } from "@lib/hooks/useLocale";
import getIntegrations, { hasIntegration } from "@lib/integrations/getIntegrations";
import { LocationType } from "@lib/location";
import deleteEventType from "@lib/mutations/event-types/delete-event-type";
import updateEventType from "@lib/mutations/event-types/update-event-type";
import showToast from "@lib/notification";
import prisma from "@lib/prisma";
import { defaultAvatarSrc } from "@lib/profile";
import { AdvancedOptions, EventTypeInput } from "@lib/types/event-type";
import { inferSSRProps } from "@lib/types/inferSSRProps";
import { WorkingHours } from "@lib/types/schedule";

import { Dialog, DialogContent, DialogTrigger } from "@components/Dialog";
import Shell from "@components/Shell";
import ConfirmationDialogContent from "@components/dialog/ConfirmationDialogContent";
import { Form } from "@components/form/fields";
import CustomInputTypeForm from "@components/pages/eventtypes/CustomInputTypeForm";
import Button from "@components/ui/Button";
import { Scheduler } from "@components/ui/Scheduler";
import Switch from "@components/ui/Switch";
import CheckboxField from "@components/ui/form/CheckboxField";
import CheckedSelect from "@components/ui/form/CheckedSelect";
import { DateRangePicker } from "@components/ui/form/DateRangePicker";
import MinutesField from "@components/ui/form/MinutesField";
import * as RadioArea from "@components/ui/form/radio-area";

import bloxyApi from "../../web3/dummyResps/bloxyApi";

dayjs.extend(utc);
dayjs.extend(timezone);

// TODO @danfesi we need to get this boolean from user_settings
// we should also disable the other API calls for web3 if it's disabled
const web3App = true;

interface Token {
  name?: string;
  address: string;
  symbol: string;
}

interface NFT extends Token {
  // Some OpenSea NFTs have several contracts
  contracts: Array<Token>;
}

type OptionTypeBase = {
  label: string;
  value: LocationType;
  disabled?: boolean;
};

const addDefaultLocationOptions = (
  defaultLocations: OptionTypeBase[],
  locationOptions: OptionTypeBase[]
): void => {
  const existingLocationOptions = locationOptions.flatMap((locationOptionItem) => [locationOptionItem.value]);

  defaultLocations.map((item) => {
    if (!existingLocationOptions.includes(item.value)) {
      locationOptions.push(item);
    }
  });
};

const EventTypePage = (props: inferSSRProps<typeof getServerSideProps>) => {
  const { t } = useLocale();
  const PERIOD_TYPES = [
    {
      type: "ROLLING" as const,
      suffix: t("into_the_future"),
    },
    {
      type: "RANGE" as const,
      prefix: t("within_date_range"),
    },
    {
      type: "UNLIMITED" as const,
      prefix: t("indefinitely_into_future"),
    },
  ];
  const { eventType, locationOptions, availability, team, teamMembers, hasPaymentIntegration, currency } =
    props;

  /** Appending default locations */

  const defaultLocations = [
    { value: LocationType.InPerson, label: t("in_person_meeting") },
    { value: LocationType.Phone, label: t("phone_call") },
  ];

  addDefaultLocationOptions(defaultLocations, locationOptions);

  const router = useRouter();

  const updateMutation = useMutation(updateEventType, {
    onSuccess: async ({ eventType }) => {
      await router.push("/event-types");
      showToast(t("event_type_updated_successfully", { eventTypeTitle: eventType.title }), "success");
    },
    onError: (err: HttpError) => {
      const message = `${err.statusCode}: ${err.message}`;
      showToast(message, "error");
    },
  });

  const deleteMutation = useMutation(deleteEventType, {
    onSuccess: async () => {
      await router.push("/event-types");
      showToast(t("event_type_deleted_successfully"), "success");
    },
    onError: (err: HttpError) => {
      const message = `${err.statusCode}: ${err.message}`;
      showToast(message, "error");
    },
  });

  const [editIcon, setEditIcon] = useState(true);
  const [showLocationModal, setShowLocationModal] = useState(false);
  const [selectedTimeZone, setSelectedTimeZone] = useState("");
  const [selectedLocation, setSelectedLocation] = useState<OptionTypeBase | undefined>(undefined);
  const [selectedCustomInput, setSelectedCustomInput] = useState<EventTypeCustomInput | undefined>(undefined);
  const [selectedCustomInputModalOpen, setSelectedCustomInputModalOpen] = useState(false);
  const [customInputs, setCustomInputs] = useState<EventTypeCustomInput[]>(
    eventType.customInputs.sort((a, b) => a.id - b.id) || []
  );
  const [tokensList, setTokensList] = useState<Array<Token>>([]);

  const periodType =
    PERIOD_TYPES.find((s) => s.type === eventType.periodType) ||
    PERIOD_TYPES.find((s) => s.type === "UNLIMITED");

  const [requirePayment, setRequirePayment] = useState(eventType.price > 0);
  const [advancedSettingsVisible, setAdvancedSettingsVisible] = useState(false);

  useEffect(() => {
    const fetchTokens = async () => {
      // Get a list of most popular ERC20s and ERC777s, combine them into a single list, set as tokensList
      try {
        const erc20sList: Array<Token> =
          //   await axios.get(`https://api.bloxy.info/token/list?key=${process.env.BLOXY_API_KEY}`)
          // ).data
          bloxyApi.slice(0, 100).map((erc20: Token) => {
            const { name, address, symbol } = erc20;
            return { name, address, symbol };
          });

        const exodiaList = await (await fetch(`https://exodia.io/api/trending?page=1`)).json();

        const nftsList: Array<Token> = exodiaList.map((nft: NFT) => {
          const { name, contracts } = nft;
          if (nft.contracts[0]) {
            const { address, symbol } = contracts[0];
            return { name, address, symbol };
          }
        });

        const unifiedList: Array<Token> = [...erc20sList, ...nftsList];

        setTokensList(unifiedList);
      } catch (err) {
        showToast("Failed to load ERC20s & NFTs list. Please enter an address manually.", "error");
      }
    };

    console.log(tokensList); // Just here to make sure it passes the gc hook. Can remove once actual use is made of tokensList.

    fetchTokens();
  }, []);

  useEffect(() => {
    setSelectedTimeZone(eventType.timeZone || "");
  }, []);

  async function deleteEventTypeHandler(event: React.MouseEvent<HTMLElement, MouseEvent>) {
    event.preventDefault();

    const payload = { id: eventType.id };
    deleteMutation.mutate(payload);
  }

  const openLocationModal = (type: LocationType) => {
    setSelectedLocation(locationOptions.find((option) => option.value === type));
    setShowLocationModal(true);
  };

  const removeLocation = (selectedLocation: typeof eventType.locations[number]) => {
    formMethods.setValue(
      "locations",
      formMethods.getValues("locations").filter((location) => location.type !== selectedLocation.type),
      { shouldValidate: true }
    );
  };

  const LocationOptions = () => {
    if (!selectedLocation) {
      return null;
    }
    switch (selectedLocation.value) {
      case LocationType.InPerson:
        return (
          <div>
            <label htmlFor="address" className="block text-sm font-medium text-gray-700">
              {t("set_address_place")}
            </label>
            <div className="mt-1">
              <input
                type="text"
                {...locationFormMethods.register("locationAddress")}
                id="address"
                required
                className="block w-full border-gray-300 rounded-sm shadow-sm focus:ring-primary-500 focus:border-primary-500 sm:text-sm"
                defaultValue={
                  formMethods
                    .getValues("locations")
                    .find((location) => location.type === LocationType.InPerson)?.address
                }
              />
            </div>
          </div>
        );
      case LocationType.Phone:
        return <p className="text-sm">{t("cal_invitee_phone_number_scheduling")}</p>;
      case LocationType.GoogleMeet:
        return <p className="text-sm">{t("cal_provide_google_meet_location")}</p>;
      case LocationType.Zoom:
        return <p className="text-sm">{t("cal_provide_zoom_meeting_url")}</p>;
      case LocationType.Daily:
        return <p className="text-sm">{t("cal_provide_video_meeting_url")}</p>;
    }
    return null;
  };

  const removeCustom = (index: number) => {
    formMethods.getValues("customInputs").splice(index, 1);
    customInputs.splice(index, 1);
    setCustomInputs([...customInputs]);
  };

  const schedulingTypeOptions: { value: SchedulingType; label: string; description: string }[] = [
    {
      value: SchedulingType.COLLECTIVE,
      label: t("collective"),
      description: t("collective_description"),
    },
    {
      value: SchedulingType.ROUND_ROBIN,
      label: t("round_robin"),
      description: t("round_robin_description"),
    },
  ];

  const [periodDates] = useState<{ startDate: Date; endDate: Date }>({
    startDate: new Date(eventType.periodStartDate || Date.now()),
    endDate: new Date(eventType.periodEndDate || Date.now()),
  });

  const permalink = `${process.env.NEXT_PUBLIC_APP_URL}/${
    team ? `team/${team.slug}` : eventType.users[0].username
  }/${eventType.slug}`;

  const mapUserToValue = ({
    id,
    name,
    avatar,
  }: {
    id: number | null;
    name: string | null;
    avatar: string | null;
  }) => ({
    value: `${id || ""}`,
    label: `${name || ""}`,
    avatar: `${avatar || ""}`,
  });

  const formMethods = useForm<{
    title: string;
    eventTitle: string;
    smartContractAddress: string;
    slug: string;
    length: number;
    description: string;
    disableGuests: boolean;
    requiresConfirmation: boolean;
    schedulingType: SchedulingType | null;
    price: number;
    isHidden: boolean;
    locations: { type: LocationType; address?: string }[];
    customInputs: EventTypeCustomInput[];
    users: string[];
    scheduler: {
      enteredAvailability: { openingHours: WorkingHours[]; dateOverrides: WorkingHours[] };
      selectedTimezone: string;
    };
    periodType: string | number;
    periodDays: number;
    periodDaysType: string;
    periodDates: { startDate: Date; endDate: Date };
    minimumBookingNotice: number;
    slotInterval: number | null;
  }>({
    defaultValues: {
      locations: eventType.locations || [],
      periodDates: {
        startDate: periodDates.startDate,
        endDate: periodDates.endDate,
      },
    },
  });

  const locationFormMethods = useForm<{
    locationType: LocationType;
    locationAddress: string;
  }>();

  const Locations = () => {
    return (
      <div className="w-full">
        {formMethods.getValues("locations").length === 0 && (
          <div className="flex">
            <Select
              options={locationOptions}
              isSearchable={false}
              classNamePrefix="react-select"
              className="flex-1 block w-full min-w-0 border border-gray-300 rounded-sm react-select-container focus:ring-primary-500 focus:border-primary-500 sm:text-sm"
              onChange={(e) => {
                if (e?.value) {
                  locationFormMethods.setValue("locationType", e.value);
                  openLocationModal(e.value);
                }
              }}
            />
          </div>
        )}
        {formMethods.getValues("locations").length > 0 && (
          <ul>
            {formMethods.getValues("locations").map((location) => (
              <li
                key={location.type}
                className="py-1.5 px-2 mb-2 border rounded-sm shadow-sm border-neutral-300">
                <div className="flex justify-between">
                  {location.type === LocationType.InPerson && (
                    <div className="flex items-center flex-grow">
                      <LocationMarkerIcon className="w-6 h-6" />
                      <span className="ml-2 text-sm">{location.address}</span>
                    </div>
                  )}
                  {location.type === LocationType.Phone && (
                    <div className="flex items-center flex-grow">
                      <PhoneIcon className="w-6 h-6" />
                      <span className="ml-2 text-sm">{t("phone_call")}</span>
                    </div>
                  )}
                  {location.type === LocationType.GoogleMeet && (
                    <div className="flex items-center flex-grow">
                      <svg
                        className="w-6 h-6"
                        viewBox="0 0 64 54"
                        fill="none"
                        xmlns="http://www.w3.org/2000/svg">
                        <path d="M16 0V16H0" fill="#EA4335" />
                        <path
                          d="M16 0V16H37.3333V27.0222L53.3333 14.0444V5.33332C53.3333 1.77777 51.5555 0 47.9999 0"
                          fill="#FFBA00"
                        />
                        <path
                          d="M15.6438 53.3341V37.3341H37.3326V26.6675L53.3326 39.2897V48.0008C53.3326 51.5563 51.5548 53.3341 47.9993 53.3341"
                          fill="#00AC47"
                        />
                        <path d="M37.3335 26.6662L53.3335 13.6885V39.644" fill="#00832D" />
                        <path
                          d="M53.3335 13.6892L60.8001 7.64481C62.4001 6.40037 64.0001 6.40037 64.0001 8.88925V44.4447C64.0001 46.9336 62.4001 46.9336 60.8001 45.6892L53.3335 39.6447"
                          fill="#00AC47"
                        />
                        <path
                          d="M0 36.9785V48.0007C0 51.5563 1.77777 53.334 5.33332 53.334H16V36.9785"
                          fill="#0066DA"
                        />
                        <path d="M0 16H16V37.3333H0" fill="#2684FC" />
                      </svg>

                      <span className="ml-2 text-sm">Google Meet</span>
                    </div>
                  )}
                  {location.type === LocationType.Daily && (
                    <div className="flex flex-grow">
                      <svg
                        id="svg"
                        version="1.1"
                        xmlns="http://www.w3.org/2000/svg"
                        width="1.25em"
                        height="1.25em"
                        viewBox="0, 0, 400,400">
                        <g id="svgg">
                          <path
                            id="path0"
                            d="M100.400 142.062 C 99.630 142.280,98.394 143.076,97.654 143.830 C 96.914 144.583,95.997 145.200,95.616 145.200 C 94.776 145.200,93.802 146.248,93.389 147.598 C 93.221 148.147,92.560 149.054,91.919 149.613 C 90.024 151.267,90.020 151.390,90.010 199.645 C 89.999 248.545,90.014 248.945,91.940 250.744 C 92.571 251.334,93.229 252.262,93.401 252.808 C 93.751 253.916,95.054 255.200,95.829 255.200 C 96.107 255.200,96.710 255.808,97.169 256.550 C 98.373 258.498,94.832 258.400,164.273 258.400 C 231.741 258.400,231.099 258.418,231.949 256.552 C 232.208 255.983,233.149 255.250,234.197 254.801 C 235.357 254.304,236.005 253.774,236.014 253.314 C 236.021 252.921,236.375 251.880,236.800 251.000 C 237.225 250.120,237.579 249.119,237.586 248.776 C 237.594 248.434,237.864 247.804,238.187 247.376 C 238.696 246.704,238.776 240.392,238.787 200.426 C 238.801 149.852,238.967 154.051,236.799 149.949 C 236.610 149.591,236.332 148.647,236.183 147.850 C 235.956 146.640,235.591 146.227,233.964 145.342 C 232.893 144.759,231.907 143.938,231.774 143.518 C 231.641 143.098,231.052 142.539,230.466 142.277 C 229.079 141.657,102.567 141.447,100.400 142.062 "
                            stroke="none"
                            fill="#f9f9f9"
                            fillRule="evenodd"></path>
                          <path
                            id="path1"
                            d="M304.600 153.562 C 304.160 153.717,302.589 154.419,301.109 155.122 C 299.629 155.825,298.171 156.400,297.869 156.400 C 297.567 156.400,296.528 156.977,295.560 157.682 C 294.592 158.387,292.872 159.272,291.739 159.649 C 290.605 160.025,288.743 160.976,287.602 161.761 C 286.460 162.547,284.778 163.386,283.863 163.628 C 282.948 163.869,281.300 164.672,280.200 165.413 C 279.100 166.154,277.660 166.885,277.000 167.037 C 275.491 167.385,272.800 168.718,272.800 169.117 C 272.800 169.485,270.749 170.506,268.629 171.194 C 266.207 171.979,263.730 174.650,263.412 176.820 C 262.921 180.167,263.353 224.092,263.889 225.295 C 264.635 226.970,266.755 228.668,269.300 229.629 C 270.565 230.107,271.600 230.622,271.600 230.775 C 271.600 231.219,274.452 232.687,276.241 233.162 C 277.144 233.403,278.381 234.061,278.991 234.626 C 279.600 235.191,281.382 236.125,282.950 236.701 C 284.517 237.278,286.430 238.236,287.200 238.831 C 287.970 239.426,289.320 240.126,290.200 240.387 C 292.160 240.967,294.400 242.079,294.400 242.472 C 294.400 242.837,297.518 244.231,299.125 244.584 C 299.790 244.730,300.737 245.198,301.228 245.625 C 301.720 246.051,302.620 246.400,303.228 246.400 C 303.837 246.400,304.605 246.504,304.936 246.631 C 305.267 246.758,305.902 246.498,306.348 246.052 C 306.793 245.607,307.721 244.951,308.410 244.595 C 310.905 243.305,310.800 245.287,310.800 199.575 C 310.800 155.897,310.789 155.600,309.169 155.600 C 309.026 155.600,308.231 155.060,307.400 154.400 C 306.569 153.740,305.780 153.218,305.645 153.240 C 305.510 153.262,305.040 153.407,304.600 153.562 "
                            stroke="none"
                            fill="#1be7b8"
                            fillRule="evenodd"></path>
                          <path
                            id="path2"
                            d="M104.148 137.776 C 103.459 138.076,102.774 138.519,102.624 138.760 C 102.475 139.002,101.832 139.200,101.196 139.200 C 98.679 139.200,95.594 140.337,94.191 141.782 C 93.434 142.562,92.630 143.200,92.406 143.200 C 92.181 143.200,91.703 143.875,91.344 144.700 C 90.984 145.525,90.140 146.560,89.467 147.000 C 87.556 148.251,87.579 147.532,87.693 201.219 L 87.800 252.069 88.800 252.944 C 89.350 253.425,90.311 254.498,90.935 255.328 C 91.559 256.159,92.682 257.235,93.430 257.719 C 94.178 258.204,94.792 258.829,94.795 259.110 C 94.801 259.708,96.289 260.360,98.770 260.851 C 99.743 261.044,100.887 261.516,101.311 261.901 C 102.535 263.008,223.251 262.983,224.942 261.875 C 225.616 261.433,227.174 261.056,228.925 260.910 C 232.411 260.620,234.281 259.898,234.866 258.616 C 235.107 258.087,235.812 257.444,236.432 257.187 C 237.635 256.688,238.800 255.226,238.800 254.214 C 238.800 253.876,239.039 253.600,239.330 253.600 C 239.622 253.600,240.297 253.135,240.830 252.568 L 241.800 251.536 241.800 200.335 L 241.800 149.134 240.400 147.884 C 239.630 147.197,238.690 145.944,238.312 145.101 C 237.852 144.075,237.232 143.430,236.441 143.154 C 235.696 142.895,235.110 142.318,234.859 141.598 C 234.411 140.311,233.008 139.763,229.068 139.333 C 227.786 139.194,226.522 138.865,226.260 138.603 C 224.854 137.196,225.002 137.200,164.726 137.216 C 115.566 137.229,105.185 137.325,104.148 137.776 M230.299 140.581 C 231.013 140.751,232.363 141.600,233.299 142.466 C 234.235 143.333,235.488 144.338,236.085 144.699 C 236.684 145.061,237.282 145.862,237.419 146.487 C 237.556 147.110,238.076 148.110,238.574 148.710 C 240.721 151.291,240.592 148.280,240.713 198.600 C 240.829 246.814,240.750 249.650,239.248 251.152 C 238.800 251.600,238.071 252.676,237.629 253.543 C 237.187 254.410,236.187 255.514,235.407 255.995 C 234.628 256.477,233.798 257.231,233.563 257.670 C 232.125 260.355,229.256 260.458,160.200 260.300 C 96.040 260.154,98.009 260.223,96.185 258.055 C 95.663 257.435,94.598 256.495,93.818 255.964 C 93.037 255.434,92.310 254.730,92.202 254.400 C 92.094 254.070,91.396 253.117,90.652 252.283 C 88.728 250.126,88.809 252.440,88.804 199.526 C 88.800 148.835,88.746 150.246,90.767 148.075 C 91.445 147.347,92.000 146.583,92.000 146.379 C 92.000 145.965,94.367 143.600,94.781 143.600 C 94.926 143.600,95.721 142.979,96.550 142.220 C 97.645 141.217,98.567 140.772,99.928 140.589 C 100.958 140.450,101.980 140.273,102.200 140.195 C 103.020 139.904,229.052 140.284,230.299 140.581 M302.261 151.784 C 301.415 152.085,300.477 152.683,300.177 153.111 C 299.589 153.951,298.498 154.440,295.467 155.223 C 294.179 155.556,293.257 156.096,292.706 156.841 C 292.120 157.635,291.307 158.082,289.909 158.382 C 287.523 158.894,286.569 159.361,285.000 160.786 C 284.254 161.463,282.944 162.058,281.536 162.358 C 279.852 162.717,278.929 163.194,277.936 164.216 C 277.201 164.973,276.327 165.593,275.994 165.596 C 274.726 165.605,271.323 167.114,270.329 168.107 C 269.759 168.678,268.506 169.354,267.546 169.609 C 263.906 170.578,262.647 172.127,261.546 176.994 C 260.707 180.702,260.406 219.312,261.200 221.401 C 261.420 221.979,261.860 223.699,262.178 225.222 C 262.801 228.210,263.915 229.763,265.769 230.228 C 266.340 230.371,266.906 230.649,267.027 230.844 C 267.148 231.040,267.598 231.200,268.028 231.200 C 268.457 231.200,269.121 231.575,269.504 232.034 C 270.324 233.017,272.827 234.231,274.800 234.604 C 275.626 234.760,276.610 235.349,277.200 236.040 C 277.950 236.919,278.976 237.422,281.300 238.052 C 283.242 238.578,284.400 239.096,284.400 239.438 C 284.400 240.158,287.095 241.510,289.201 241.847 C 290.693 242.085,292.400 243.256,292.400 244.041 C 292.400 244.329,297.174 246.000,297.997 246.000 C 298.233 246.000,299.057 246.630,299.827 247.400 C 301.156 248.729,301.366 248.800,303.981 248.800 L 306.736 248.800 309.338 246.578 C 312.714 243.696,312.469 247.711,312.322 197.737 L 312.200 156.074 310.962 154.537 C 308.533 151.521,305.601 150.593,302.261 151.784 M307.400 154.400 C 308.231 155.060,309.026 155.600,309.169 155.600 C 310.789 155.600,310.800 155.897,310.800 199.575 C 310.800 245.287,310.905 243.305,308.410 244.595 C 307.721 244.951,306.793 245.607,306.348 246.052 C 305.902 246.498,305.267 246.758,304.936 246.631 C 304.605 246.504,303.837 246.400,303.228 246.400 C 302.620 246.400,301.720 246.051,301.228 245.625 C 300.737 245.198,299.790 244.730,299.125 244.584 C 297.518 244.231,294.400 242.837,294.400 242.472 C 294.400 242.079,292.160 240.967,290.200 240.387 C 289.320 240.126,287.970 239.426,287.200 238.831 C 286.430 238.236,284.517 237.278,282.950 236.701 C 281.382 236.125,279.600 235.191,278.991 234.626 C 278.381 234.061,277.144 233.403,276.241 233.162 C 274.452 232.687,271.600 231.219,271.600 230.775 C 271.600 230.622,270.565 230.107,269.300 229.629 C 266.755 228.668,264.635 226.970,263.889 225.295 C 263.353 224.092,262.921 180.167,263.412 176.820 C 263.730 174.650,266.207 171.979,268.629 171.194 C 270.749 170.506,272.800 169.485,272.800 169.117 C 272.800 168.718,275.491 167.385,277.000 167.037 C 277.660 166.885,279.100 166.154,280.200 165.413 C 281.300 164.672,282.948 163.869,283.863 163.628 C 284.778 163.386,286.460 162.547,287.602 161.761 C 288.743 160.976,290.605 160.025,291.739 159.649 C 292.872 159.272,294.592 158.387,295.560 157.682 C 296.528 156.977,297.567 156.400,297.869 156.400 C 298.171 156.400,299.629 155.825,301.109 155.122 C 303.608 153.934,305.049 153.337,305.645 153.240 C 305.780 153.218,306.569 153.740,307.400 154.400 "
                            stroke="none"
                            fill="#4c545c"
                            fillRule="evenodd"></path>
                          <path
                            id="path3"
                            d="M102.200 140.195 C 101.980 140.273,100.958 140.450,99.928 140.589 C 98.567 140.772,97.645 141.217,96.550 142.220 C 95.721 142.979,94.926 143.600,94.781 143.600 C 94.367 143.600,92.000 145.965,92.000 146.379 C 92.000 146.583,91.445 147.347,90.767 148.075 C 88.746 150.246,88.800 148.835,88.804 199.526 C 88.809 252.440,88.728 250.126,90.652 252.283 C 91.396 253.117,92.094 254.070,92.202 254.400 C 92.310 254.730,93.037 255.434,93.818 255.964 C 94.598 256.495,95.663 257.435,96.185 258.055 C 98.009 260.223,96.040 260.154,160.200 260.300 C 229.256 260.458,232.125 260.355,233.563 257.670 C 233.798 257.231,234.628 256.477,235.407 255.995 C 236.187 255.514,237.187 254.410,237.629 253.543 C 238.071 252.676,238.800 251.600,239.248 251.152 C 240.750 249.650,240.829 246.814,240.713 198.600 C 240.592 148.280,240.721 151.291,238.574 148.710 C 238.076 148.110,237.556 147.110,237.419 146.487 C 237.282 145.862,236.684 145.061,236.085 144.699 C 235.488 144.338,234.235 143.333,233.299 142.466 C 232.363 141.600,231.013 140.751,230.299 140.581 C 229.052 140.284,103.020 139.904,102.200 140.195 M230.466 142.277 C 231.052 142.539,231.641 143.098,231.774 143.518 C 231.907 143.938,232.893 144.759,233.964 145.342 C 235.591 146.227,235.956 146.640,236.183 147.850 C 236.332 148.647,236.610 149.591,236.799 149.949 C 238.967 154.051,238.801 149.852,238.787 200.426 C 238.776 240.392,238.696 246.704,238.187 247.376 C 237.864 247.804,237.594 248.434,237.586 248.776 C 237.579 249.119,237.225 250.120,236.800 251.000 C 236.375 251.880,236.021 252.921,236.014 253.314 C 236.005 253.774,235.357 254.304,234.197 254.801 C 233.149 255.250,232.208 255.983,231.949 256.552 C 231.099 258.418,231.741 258.400,164.273 258.400 C 94.832 258.400,98.373 258.498,97.169 256.550 C 96.710 255.808,96.107 255.200,95.829 255.200 C 95.054 255.200,93.751 253.916,93.401 252.808 C 93.229 252.262,92.571 251.334,91.940 250.744 C 90.014 248.945,89.999 248.545,90.010 199.645 C 90.020 151.390,90.024 151.267,91.919 149.613 C 92.560 149.054,93.221 148.147,93.389 147.598 C 93.802 146.248,94.776 145.200,95.616 145.200 C 95.997 145.200,96.914 144.583,97.654 143.830 C 98.394 143.076,99.630 142.280,100.400 142.062 C 102.567 141.447,229.079 141.657,230.466 142.277 "
                            stroke="none"
                            fill="#949c9c"
                            fillRule="evenodd"></path>
                          <path
                            id="path4"
                            d="M35.200 0.984 C 35.200 1.947,35.121 1.971,31.700 2.084 L 28.200 2.200 28.077 3.900 L 27.954 5.600 25.403 5.600 C 21.914 5.600,20.903 6.043,20.590 7.712 C 20.367 8.902,20.142 9.103,18.669 9.430 C 17.102 9.777,16.988 9.898,16.800 11.400 C 16.605 12.956,16.554 13.003,14.922 13.122 C 13.260 13.243,13.243 13.260,13.122 14.922 C 13.003 16.554,12.956 16.605,11.400 16.800 C 9.898 16.988,9.777 17.102,9.430 18.669 C 9.103 20.142,8.902 20.367,7.712 20.590 C 6.043 20.903,5.600 21.914,5.600 25.403 L 5.600 27.954 3.900 28.077 L 2.200 28.200 2.084 31.700 C 1.971 35.121,1.947 35.200,0.984 35.200 L 0.000 35.200 0.000 200.000 L 0.000 364.800 0.984 364.800 C 1.947 364.800,1.971 364.879,2.084 368.300 L 2.200 371.800 3.900 372.177 L 5.600 372.554 5.600 374.851 C 5.600 378.083,6.072 379.102,7.712 379.410 C 8.902 379.633,9.103 379.858,9.430 381.331 C 9.777 382.898,9.898 383.012,11.400 383.200 C 12.953 383.394,13.004 383.449,13.121 385.059 C 13.247 386.786,13.757 387.181,15.876 387.195 C 16.598 387.199,16.773 387.463,16.876 388.700 C 16.992 390.104,17.107 390.224,18.669 390.570 C 20.142 390.897,20.367 391.098,20.590 392.288 C 20.903 393.957,21.914 394.400,25.403 394.400 L 27.954 394.400 28.077 396.100 L 28.200 397.800 31.700 397.916 C 35.121 398.029,35.200 398.053,35.200 399.016 L 35.200 400.000 200.000 400.000 L 364.800 400.000 364.800 399.016 C 364.800 398.053,364.879 398.029,368.300 397.916 L 371.800 397.800 372.177 396.100 L 372.554 394.400 375.103 394.400 C 378.233 394.400,379.094 393.974,379.414 392.265 C 379.633 391.101,379.865 390.896,381.331 390.570 C 382.893 390.224,383.008 390.104,383.124 388.700 C 383.241 387.288,383.327 387.200,384.596 387.200 C 386.308 387.200,387.200 386.308,387.200 384.596 C 387.200 383.327,387.288 383.241,388.700 383.124 C 390.104 383.008,390.224 382.893,390.570 381.331 C 390.896 379.865,391.101 379.633,392.265 379.414 C 393.974 379.094,394.400 378.233,394.400 375.103 L 394.400 372.554 396.100 372.177 L 397.800 371.800 397.916 368.300 C 398.029 364.879,398.053 364.800,399.016 364.800 L 400.000 364.800 400.000 200.000 L 400.000 35.200 399.016 35.200 C 398.053 35.200,398.029 35.121,397.916 31.700 L 397.800 28.200 396.100 28.077 L 394.400 27.954 394.400 25.403 C 394.400 21.914,393.957 20.903,392.288 20.590 C 391.098 20.367,390.897 20.142,390.570 18.669 C 390.224 17.107,390.104 16.992,388.700 16.876 C 387.463 16.773,387.199 16.598,387.195 15.876 C 387.181 13.757,386.786 13.247,385.059 13.121 C 383.452 13.004,383.396 12.953,383.275 11.480 C 383.121 9.617,382.265 9.200,378.597 9.200 L 376.046 9.200 375.923 7.500 C 375.802 5.821,375.779 5.798,374.173 5.681 C 372.616 5.566,372.529 5.488,372.173 3.881 L 371.800 2.200 368.300 2.084 C 364.879 1.971,364.800 1.947,364.800 0.984 L 364.800 0.000 200.000 0.000 L 35.200 0.000 35.200 0.984 M224.918 137.663 C 225.394 137.918,225.998 138.341,226.260 138.603 C 226.522 138.865,227.786 139.194,229.068 139.333 C 233.008 139.763,234.411 140.311,234.859 141.598 C 235.110 142.318,235.696 142.895,236.441 143.154 C 237.232 143.430,237.852 144.075,238.312 145.101 C 238.690 145.944,239.630 147.197,240.400 147.884 L 241.800 149.134 241.800 200.335 L 241.800 251.536 240.830 252.568 C 240.297 253.135,239.622 253.600,239.330 253.600 C 239.039 253.600,238.800 253.876,238.800 254.214 C 238.800 255.226,237.635 256.688,236.432 257.187 C 235.812 257.444,235.107 258.087,234.866 258.616 C 234.281 259.898,232.411 260.620,228.925 260.910 C 227.174 261.056,225.616 261.433,224.942 261.875 C 223.251 262.983,102.535 263.008,101.311 261.901 C 100.887 261.516,99.743 261.044,98.770 260.851 C 96.289 260.360,94.801 259.708,94.795 259.110 C 94.792 258.829,94.178 258.204,93.430 257.719 C 92.682 257.235,91.559 256.159,90.935 255.328 C 90.311 254.498,89.350 253.425,88.800 252.944 L 87.800 252.069 87.693 201.219 C 87.579 147.532,87.556 148.251,89.467 147.000 C 90.140 146.560,90.984 145.525,91.344 144.700 C 91.703 143.875,92.181 143.200,92.406 143.200 C 92.630 143.200,93.434 142.562,94.191 141.782 C 95.594 140.337,98.679 139.200,101.196 139.200 C 101.832 139.200,102.475 139.002,102.624 138.760 C 103.575 137.222,103.193 137.232,164.726 137.216 C 208.933 137.204,224.273 137.318,224.918 137.663 M308.162 152.107 C 309.021 152.598,310.281 153.692,310.962 154.537 L 312.200 156.074 312.322 197.737 C 312.469 247.711,312.714 243.696,309.338 246.578 L 306.736 248.800 303.981 248.800 C 301.366 248.800,301.156 248.729,299.827 247.400 C 299.057 246.630,298.233 246.000,297.997 246.000 C 297.174 246.000,292.400 244.329,292.400 244.041 C 292.400 243.256,290.693 242.085,289.201 241.847 C 287.095 241.510,284.400 240.158,284.400 239.438 C 284.400 239.096,283.242 238.578,281.300 238.052 C 278.976 237.422,277.950 236.919,277.200 236.040 C 276.610 235.349,275.626 234.760,274.800 234.604 C 272.827 234.231,270.324 233.017,269.504 232.034 C 269.121 231.575,268.457 231.200,268.028 231.200 C 267.598 231.200,267.148 231.040,267.027 230.844 C 266.906 230.649,266.340 230.371,265.769 230.228 C 263.915 229.763,262.801 228.210,262.178 225.222 C 261.860 223.699,261.420 221.979,261.200 221.401 C 260.406 219.312,260.707 180.702,261.546 176.994 C 262.647 172.127,263.906 170.578,267.546 169.609 C 268.506 169.354,269.759 168.678,270.329 168.107 C 271.323 167.114,274.726 165.605,275.994 165.596 C 276.327 165.593,277.201 164.973,277.936 164.216 C 278.929 163.194,279.852 162.717,281.536 162.358 C 282.944 162.058,284.254 161.463,285.000 160.786 C 286.569 159.361,287.523 158.894,289.909 158.382 C 291.307 158.082,292.120 157.635,292.706 156.841 C 293.257 156.096,294.179 155.556,295.467 155.223 C 298.498 154.440,299.589 153.951,300.177 153.111 C 301.487 151.241,305.719 150.709,308.162 152.107 "
                            stroke="none"
                            fill="#141c24"
                            fillRule="evenodd"></path>
                        </g>
                      </svg>
                      <span className="ml-2 text-sm">Daily.co Video</span>
                    </div>
                  )}
                  {location.type === LocationType.Zoom && (
                    <div className="flex items-center flex-grow">
                      <svg
                        className="w-6 h-6"
                        viewBox="0 0 64 64"
                        fill="none"
                        xmlns="http://www.w3.org/2000/svg">
                        <path
                          d="M32 0C49.6733 0 64 14.3267 64 32C64 49.6733 49.6733 64 32 64C14.3267 64 0 49.6733 0 32C0 14.3267 14.3267 0 32 0Z"
                          fill="#E5E5E4"
                        />
                        <path
                          d="M32.0002 0.623047C49.3292 0.623047 63.3771 14.6709 63.3771 31.9999C63.3771 49.329 49.3292 63.3768 32.0002 63.3768C14.6711 63.3768 0.623291 49.329 0.623291 31.9999C0.623291 14.6709 14.6716 0.623047 32.0002 0.623047Z"
                          fill="white"
                        />
                        <path
                          d="M31.9998 3.14014C47.9386 3.14014 60.8597 16.0612 60.8597 32C60.8597 47.9389 47.9386 60.8599 31.9998 60.8599C16.0609 60.8599 3.13989 47.9389 3.13989 32C3.13989 16.0612 16.0609 3.14014 31.9998 3.14014Z"
                          fill="#4A8CFF"
                        />
                        <path
                          d="M13.1711 22.9581V36.5206C13.1832 39.5875 15.6881 42.0558 18.743 42.0433H38.5125C39.0744 42.0433 39.5266 41.5911 39.5266 41.0412V27.4788C39.5145 24.4119 37.0096 21.9435 33.9552 21.956H14.1857C13.6238 21.956 13.1716 22.4082 13.1716 22.9581H13.1711ZM40.7848 28.2487L48.9469 22.2864C49.6557 21.6998 50.2051 21.8462 50.2051 22.9095V41.0903C50.2051 42.2999 49.5329 42.1536 48.9469 41.7134L40.7848 35.7631V28.2487Z"
                          fill="white"
                        />
                      </svg>
                      <span className="ml-2 text-sm">Zoom Video</span>
                    </div>
                  )}
                  <div className="flex">
                    <button
                      type="button"
                      onClick={() => openLocationModal(location.type)}
                      className="p-1 mr-1 text-gray-500 hover:text-gray-900">
                      <PencilIcon className="w-4 h-4" />
                    </button>
                    <button type="button" onClick={() => removeLocation(location)}>
                      <XIcon className="w-6 h-6 pl-1 text-gray-500 border-l-1 hover:text-gray-900 " />
                    </button>
                  </div>
                </div>
              </li>
            ))}
            {formMethods.getValues("locations").length > 0 &&
              formMethods.getValues("locations").length !== locationOptions.length && (
                <li>
                  <button
                    type="button"
                    className="flex px-3 py-2 rounded-sm hover:bg-gray-100"
                    onClick={() => setShowLocationModal(true)}>
                    <PlusIcon className="h-4 w-4 mt-0.5 text-neutral-900" />
                    <span className="ml-1 text-sm font-medium text-neutral-700">{t("add_location")}</span>
                  </button>
                </li>
              )}
          </ul>
        )}
      </div>
    );
  };

  return (
    <div>
      <Shell
        centered
        title={t("event_type_title", { eventTypeTitle: eventType.title })}
        heading={
          <div className="relative cursor-pointer group" onClick={() => setEditIcon(false)}>
            {editIcon ? (
              <>
                <h1
                  style={{ fontSize: 22, letterSpacing: "-0.0009em" }}
                  className="inline pl-0 text-gray-900 focus:text-black group-hover:text-gray-500">
                  {eventType.title}
                </h1>
                <PencilIcon className="inline w-4 h-4 ml-1 -mt-1 text-gray-700 group-hover:text-gray-500" />
              </>
            ) : (
              <div style={{ marginBottom: -11 }}>
                <input
                  type="text"
                  autoFocus
                  style={{ top: -6, fontSize: 22 }}
                  required
                  className="relative w-full h-10 pl-0 text-gray-900 bg-transparent border-none cursor-pointer focus:text-black hover:text-gray-700 focus:ring-0 focus:outline-none"
                  placeholder={t("quick_chat")}
                  {...formMethods.register("title")}
                  defaultValue={eventType.title}
                />
              </div>
            )}
          </div>
        }
        subtitle={eventType.description || ""}>
        <div className="block mx-auto sm:flex md:max-w-5xl">
          <div className="w-full mr-2 sm:w-9/12">
            <div className="p-4 py-6 -mx-4 bg-white border rounded-sm border-neutral-200 sm:mx-0 sm:px-8">
              <Form
                form={formMethods}
                handleSubmit={async (values) => {
                  const enteredTitle: string = values.title;

                  const advancedPayload: AdvancedOptions = {};
                  if (advancedSettingsVisible) {
                    advancedPayload.eventName = values.eventTitle;
                    advancedPayload.periodType = asStringOrUndefined(values.periodType);
                    advancedPayload.periodDays = asNumberOrUndefined(values.periodDays);
                    advancedPayload.periodCountCalendarDays = Boolean(parseInt(values.periodDaysType));
                    advancedPayload.periodStartDate = values.periodDates.startDate || undefined;
                    advancedPayload.periodEndDate = values.periodDates.endDate || undefined;
                    advancedPayload.minimumBookingNotice = values.minimumBookingNotice;
                    advancedPayload.slotInterval = values.slotInterval;
<<<<<<< HEAD
                    advancedPayload.smartContractAddress = values.smartContractAddress;
                    // prettier-ignore
                    advancedPayload.price =
                      !requirePayment ? undefined :
                        values.price ? Math.round(parseFloat(asStringOrThrow(values.price)) * 100) :
                          /* otherwise */   0;
                    advancedPayload.currency = currency; //
=======
                    advancedPayload.price = requirePayment
                      ? Math.round(parseFloat(asStringOrThrow(values.price)) * 100)
                      : 0;
                    advancedPayload.currency = currency;
>>>>>>> 57eeb48a
                    advancedPayload.availability = values.scheduler.enteredAvailability || undefined;
                    advancedPayload.customInputs = values.customInputs;
                    advancedPayload.timeZone = values.scheduler.selectedTimezone;
                    advancedPayload.disableGuests = values.disableGuests;
                    advancedPayload.requiresConfirmation = values.requiresConfirmation;
                  }

                  const payload: EventTypeInput = {
                    id: eventType.id,
                    title: enteredTitle,
                    slug: asStringOrThrow(values.slug),
                    description: asStringOrThrow(values.description),
                    length: values.length,
                    hidden: values.isHidden,
                    locations: values.locations,
                    ...advancedPayload,
                    ...(team
                      ? {
                          schedulingType: values.schedulingType as SchedulingType,
                          users: values.users,
                        }
                      : {}),
                  };
                  updateMutation.mutate(payload);
                }}
                className="space-y-6">
                <div className="space-y-3">
                  <div className="items-center block sm:flex">
                    <div className="mb-4 min-w-48 sm:mb-0">
                      <label htmlFor="slug" className="flex text-sm font-medium text-neutral-700">
                        <LinkIcon className="w-4 h-4 mr-2 mt-0.5 text-neutral-500" />
                        {t("url")}
                      </label>
                    </div>
                    <div className="w-full">
                      <div className="flex rounded-sm shadow-sm">
                        <span className="inline-flex items-center px-3 text-gray-500 border border-r-0 border-gray-300 rounded-l-sm bg-gray-50 sm:text-sm">
                          {process.env.NEXT_PUBLIC_APP_URL?.replace(/^(https?:|)\/\//, "")}/
                          {team ? "team/" + team.slug : eventType.users[0].username}/
                        </span>
                        <input
                          type="text"
                          required
                          className="flex-1 block w-full min-w-0 border-gray-300 rounded-none rounded-r-sm focus:ring-primary-500 focus:border-primary-500 sm:text-sm"
                          defaultValue={eventType.slug}
                          {...formMethods.register("slug")}
                        />
                      </div>
                    </div>
                  </div>
                  <Controller
                    name="length"
                    control={formMethods.control}
                    defaultValue={eventType.length || 15}
                    render={() => (
                      <MinutesField
                        label={
                          <>
                            <ClockIcon className="w-4 h-4 mr-2 mt-0.5 text-neutral-500" /> {t("duration")}
                          </>
                        }
                        id="length"
                        required
                        min="10"
                        placeholder="15"
                        defaultValue={eventType.length || 15}
                        onChange={(e) => {
                          formMethods.setValue("length", Number(e.target.value));
                        }}
                      />
                    )}
                  />
                </div>
                <hr />
                <div className="space-y-3">
                  <div className="block sm:flex">
                    <div className="min-w-48 sm:mb-0">
                      <label htmlFor="location" className="flex mt-2.5 text-sm font-medium text-neutral-700">
                        <LocationMarkerIcon className="w-4 h-4 mr-2 mt-0.5 text-neutral-500" />
                        {t("location")}
                      </label>
                    </div>
                    <Controller
                      name="locations"
                      control={formMethods.control}
                      defaultValue={eventType.locations || []}
                      render={() => <Locations />}
                    />
                  </div>
                </div>
                <hr className="border-neutral-200" />
                <div className="space-y-3">
                  <div className="block sm:flex">
                    <div className="mb-4 min-w-48 sm:mb-0 mt-2.5">
                      <label htmlFor="description" className="flex mt-0 text-sm font-medium text-neutral-700">
                        <DocumentIcon className="w-4 h-4 mr-2 mt-0.5 text-neutral-500" />
                        {t("description")}
                      </label>
                    </div>
                    <div className="w-full">
                      <textarea
                        id="description"
                        className="block w-full border-gray-300 rounded-sm shadow-sm focus:ring-primary-500 focus:border-primary-500 sm:text-sm"
                        placeholder={t("quick_video_meeting")}
                        {...formMethods.register("description")}
                        defaultValue={asStringOrUndefined(eventType.description)}></textarea>
                    </div>
                  </div>
                </div>
                {team && <hr className="border-neutral-200" />}
                {team && (
                  <div className="space-y-3">
                    <div className="block sm:flex">
                      <div className="mb-4 min-w-48 sm:mb-0">
                        <label
                          htmlFor="schedulingType"
                          className="flex mt-2 text-sm font-medium text-neutral-700">
                          <UsersIcon className="w-5 h-5 mr-2 text-neutral-500" /> {t("scheduling_type")}
                        </label>
                      </div>
                      <Controller
                        name="schedulingType"
                        control={formMethods.control}
                        defaultValue={eventType.schedulingType}
                        render={() => (
                          <RadioArea.Select
                            value={asStringOrUndefined(eventType.schedulingType)}
                            options={schedulingTypeOptions}
                            onChange={(val) => {
                              // FIXME
                              // eslint-disable-next-line @typescript-eslint/ban-ts-comment
                              // @ts-ignore
                              formMethods.setValue("schedulingType", val);
                            }}
                          />
                        )}
                      />
                    </div>

                    <div className="block sm:flex">
                      <div className="mb-4 min-w-48 sm:mb-0">
                        <label htmlFor="users" className="flex text-sm font-medium text-neutral-700">
                          <UserAddIcon className="w-5 h-5 mr-2 text-neutral-500" /> {t("attendees")}
                        </label>
                      </div>
                      <div className="w-full space-y-2">
                        <Controller
                          name="users"
                          control={formMethods.control}
                          defaultValue={eventType.users.map((user) => user.id.toString())}
                          render={() => (
                            <CheckedSelect
                              disabled={false}
                              onChange={(options) => {
                                formMethods.setValue(
                                  "users",
                                  options.map((user) => user.value)
                                );
                              }}
                              defaultValue={eventType.users.map(mapUserToValue)}
                              options={teamMembers.map(mapUserToValue)}
                              placeholder={t("add_attendees")}
                            />
                          )}
                        />
                      </div>
                    </div>
                  </div>
                )}
                <Collapsible
                  open={advancedSettingsVisible}
                  onOpenChange={() => setAdvancedSettingsVisible(!advancedSettingsVisible)}>
                  <>
                    <CollapsibleTrigger type="button" className="flex w-full">
                      <ChevronRightIcon
                        className={`${
                          advancedSettingsVisible ? "transform rotate-90" : ""
                        } w-5 h-5 text-neutral-500 ml-auto`}
                      />
                      <span className="text-sm font-medium text-neutral-700">
                        {t("show_advanced_settings")}
                      </span>
                    </CollapsibleTrigger>
                    <CollapsibleContent className="space-y-6">
                      <div className="items-center block sm:flex">
                        <div className="mb-4 min-w-48 sm:mb-0">
                          <label htmlFor="eventName" className="flex text-sm font-medium text-neutral-700">
                            {t("event_name")}
                          </label>
                        </div>
                        <div className="w-full">
                          <div className="relative mt-1 rounded-sm shadow-sm">
                            <input
                              type="text"
                              className="block w-full border-gray-300 rounded-sm shadow-sm focus:ring-primary-500 focus:border-primary-500 sm:text-sm"
                              placeholder={t("meeting_with_user")}
                              defaultValue={eventType.eventName || ""}
                              {...formMethods.register("eventTitle")}
                            />
                          </div>
                        </div>
                      </div>
                      {web3App && (
                        <div className="items-center block sm:flex">
                          <div className="mb-4 min-w-48 sm:mb-0">
                            <label
                              htmlFor="smartContractAddress"
                              className="flex text-sm font-medium text-neutral-700">
                              {t("Smart Contract Address")}
                            </label>
                          </div>
                          <div className="w-full">
                            <div className="relative mt-1 rounded-sm shadow-sm">
                              <input
                                type="text"
                                className="block w-full border-gray-300 rounded-sm shadow-sm focus:ring-primary-500 focus:border-primary-500 sm:text-sm"
                                placeholder={t("Example: 0x71c7656ec7ab88b098defb751b7401b5f6d8976f")}
                                defaultValue={eventType.smartContractAddress || ""}
                                {...formMethods.register("smartContractAddress")}
                              />
                            </div>
                          </div>
                        </div>
                      )}
                      <div className="items-center block sm:flex">
                        <div className="mb-4 min-w-48 sm:mb-0">
                          <label
                            htmlFor="additionalFields"
                            className="mt-2 text-sm font-medium flexflex text-neutral-700">
                            {t("additional_inputs")}
                          </label>
                        </div>
                        <div className="w-full">
                          <ul className="mt-1">
                            {customInputs.map((customInput: EventTypeCustomInput, idx: number) => (
                              <li key={idx} className="p-2 mb-2 border bg-secondary-50">
                                <div className="flex justify-between">
                                  <div className="flex-1 w-0">
                                    <div className="truncate">
                                      <span
                                        className="ml-2 text-sm"
                                        title={`${t("label")}: ${customInput.label}`}>
                                        {t("label")}: {customInput.label}
                                      </span>
                                    </div>
                                    {customInput.placeholder && (
                                      <div className="truncate">
                                        <span
                                          className="ml-2 text-sm"
                                          title={`${t("placeholder")}: ${customInput.placeholder}`}>
                                          {t("placeholder")}: {customInput.placeholder}
                                        </span>
                                      </div>
                                    )}
                                    <div>
                                      <span className="ml-2 text-sm">
                                        {t("type")}: {customInput.type}
                                      </span>
                                    </div>
                                    <div>
                                      <span className="ml-2 text-sm">
                                        {customInput.required ? t("required") : t("optional")}
                                      </span>
                                    </div>
                                  </div>
                                  <div className="flex">
                                    <Button
                                      onClick={() => {
                                        setSelectedCustomInput(customInput);
                                        setSelectedCustomInputModalOpen(true);
                                      }}
                                      color="minimal"
                                      type="button">
                                      {t("edit")}
                                    </Button>
                                    <button type="button" onClick={() => removeCustom(idx)}>
                                      <XIcon className="w-6 h-6 pl-1 border-l-2 hover:text-red-500 " />
                                    </button>
                                  </div>
                                </div>
                              </li>
                            ))}
                            <li>
                              <Button
                                onClick={() => {
                                  setSelectedCustomInput(undefined);
                                  setSelectedCustomInputModalOpen(true);
                                }}
                                color="secondary"
                                type="button"
                                StartIcon={PlusIcon}>
                                {t("add_input")}
                              </Button>
                            </li>
                          </ul>
                        </div>
                      </div>

                      <Controller
                        name="requiresConfirmation"
                        control={formMethods.control}
                        defaultValue={eventType.requiresConfirmation}
                        render={() => (
                          <CheckboxField
                            id="requiresConfirmation"
                            name="requiresConfirmation"
                            label={t("opt_in_booking")}
                            description={t("opt_in_booking_description")}
                            defaultChecked={eventType.requiresConfirmation}
                            onChange={(e) => {
                              formMethods.setValue("requiresConfirmation", e?.target.checked);
                            }}
                          />
                        )}
                      />

                      <Controller
                        name="disableGuests"
                        control={formMethods.control}
                        defaultValue={eventType.disableGuests}
                        render={() => (
                          <CheckboxField
                            id="disableGuests"
                            name="disableGuests"
                            label={t("disable_guests")}
                            description={t("disable_guests_description")}
                            defaultChecked={eventType.disableGuests}
                            onChange={(e) => {
                              formMethods.setValue("disableGuests", e?.target.checked);
                            }}
                          />
                        )}
                      />

                      <hr className="my-2 border-neutral-200" />
                      <Controller
                        name="minimumBookingNotice"
                        control={formMethods.control}
                        defaultValue={eventType.minimumBookingNotice}
                        render={() => (
                          <MinutesField
                            label={t("minimum_booking_notice")}
                            required
                            min="0"
                            placeholder="120"
                            defaultValue={eventType.minimumBookingNotice}
                            onChange={(e) => {
                              formMethods.setValue("minimumBookingNotice", Number(e.target.value));
                            }}
                          />
                        )}
                      />

                      <div className="items-center block sm:flex">
                        <div className="mb-4 min-w-48 sm:mb-0">
                          <label htmlFor="eventName" className="flex text-sm font-medium text-neutral-700">
                            {t("slot_interval")}
                          </label>
                        </div>
                        <div className="w-full">
                          <div className="relative mt-1 rounded-sm shadow-sm">
                            <Controller
                              name="slotInterval"
                              control={formMethods.control}
                              render={() => {
                                const slotIntervalOptions = [
                                  {
                                    label: t("slot_interval_default"),
                                    value: -1,
                                  },
                                  ...[5, 10, 15, 20, 30, 45, 60].map((minutes) => ({
                                    label: minutes + " " + t("minutes"),
                                    value: minutes,
                                  })),
                                ];
                                return (
                                  <Select
                                    isSearchable={false}
                                    classNamePrefix="react-select"
                                    className="flex-1 block w-full min-w-0 border border-gray-300 rounded-sm react-select-container focus:ring-primary-500 focus:border-primary-500 sm:text-sm"
                                    onChange={(val) => {
                                      formMethods.setValue(
                                        "slotInterval",
                                        val && (val.value || 0) > 0 ? val.value : null
                                      );
                                    }}
                                    defaultValue={
                                      slotIntervalOptions.find(
                                        (option) => option.value === eventType.slotInterval
                                      ) || slotIntervalOptions[0]
                                    }
                                    options={slotIntervalOptions}
                                  />
                                );
                              }}
                            />
                          </div>
                        </div>
                      </div>

                      <div className="block sm:flex">
                        <div className="mb-4 min-w-48 sm:mb-0">
                          <label
                            htmlFor="inviteesCanSchedule"
                            className="flex text-sm font-medium text-neutral-700 mt-2.5">
                            {t("invitees_can_schedule")}
                          </label>
                        </div>
                        <div className="w-full">
                          <Controller
                            name="periodType"
                            control={formMethods.control}
                            defaultValue={periodType?.type}
                            render={() => (
                              <RadioGroup.Root
                                defaultValue={periodType?.type}
                                onValueChange={(val) => formMethods.setValue("periodType", val)}>
                                {PERIOD_TYPES.map((period) => (
                                  <div className="flex items-center mb-2 text-sm" key={period.type}>
                                    <RadioGroup.Item
                                      id={period.type}
                                      value={period.type}
                                      className="flex items-center w-4 h-4 mr-2 bg-white border border-black rounded-full cursor-pointer focus:border-2 focus:outline-none">
                                      <RadioGroup.Indicator className="relative flex items-center justify-center w-4 h-4 after:bg-black after:block after:w-2 after:h-2 after:rounded-full" />
                                    </RadioGroup.Item>
                                    {period.prefix ? <span>{period.prefix}&nbsp;</span> : null}
                                    {period.type === "ROLLING" && (
                                      <div className="inline-flex">
                                        <input
                                          type="text"
                                          className="block w-12 mr-2 border-gray-300 rounded-sm shadow-sm focus:ring-primary-500 focus:border-primary-500 sm:text-sm"
                                          placeholder="30"
                                          {...formMethods.register("periodDays")}
                                          defaultValue={eventType.periodDays || 30}
                                          onChange={(e) => {
                                            formMethods.setValue("periodDays", Number(e.target.value));
                                          }}
                                        />
                                        <select
                                          id=""
                                          className="block w-full py-2 pl-3 pr-10 text-base border-gray-300 rounded-sm focus:outline-none focus:ring-primary-500 focus:border-primary-500 sm:text-sm"
                                          {...formMethods.register("periodDaysType")}
                                          defaultValue={eventType.periodCountCalendarDays ? "1" : "0"}>
                                          <option value="1">{t("calendar_days")}</option>
                                          <option value="0">{t("business_days")}</option>
                                        </select>
                                      </div>
                                    )}
                                    {period.type === "RANGE" && (
                                      <div className="inline-flex ml-2 space-x-2">
                                        <Controller
                                          name="periodDates"
                                          control={formMethods.control}
                                          defaultValue={periodDates}
                                          render={() => (
                                            <DateRangePicker
                                              startDate={formMethods.getValues("periodDates").startDate}
                                              endDate={formMethods.getValues("periodDates").endDate}
                                              onDatesChange={({ startDate, endDate }) => {
                                                formMethods.setValue("periodDates", { startDate, endDate });
                                              }}
                                            />
                                          )}
                                        />
                                      </div>
                                    )}
                                    {period.suffix ? (
                                      <span className="ml-2">&nbsp;{period.suffix}</span>
                                    ) : null}
                                  </div>
                                ))}
                              </RadioGroup.Root>
                            )}
                          />
                        </div>
                      </div>

                      <hr className="border-neutral-200" />

                      <div className="block sm:flex">
                        <div className="mb-4 min-w-48 sm:mb-0">
                          <label htmlFor="availability" className="flex text-sm font-medium text-neutral-700">
                            {t("availability")}
                          </label>
                        </div>
                        <div className="w-full">
                          <Controller
                            name="scheduler"
                            control={formMethods.control}
                            render={() => (
                              <Scheduler
                                setAvailability={(val: {
                                  openingHours: WorkingHours[];
                                  dateOverrides: WorkingHours[];
                                }) => {
                                  formMethods.setValue("scheduler.enteredAvailability", {
                                    openingHours: val.openingHours,
                                    dateOverrides: val.dateOverrides,
                                  });
                                }}
                                setTimeZone={(timeZone) => {
                                  formMethods.setValue("scheduler.selectedTimezone", timeZone);
                                  setSelectedTimeZone(timeZone);
                                }}
                                timeZone={selectedTimeZone}
                                availability={availability.map((schedule) => ({
                                  ...schedule,
                                  startTime: new Date(schedule.startTime),
                                  endTime: new Date(schedule.endTime),
                                }))}
                              />
                            )}
                          />
                        </div>
                      </div>

                      {hasPaymentIntegration && (
                        <>
                          <hr className="border-neutral-200" />
                          <div className="block sm:flex">
                            <div className="mb-4 min-w-48 sm:mb-0">
                              <label
                                htmlFor="payment"
                                className="flex mt-2 text-sm font-medium text-neutral-700">
                                {t("payment")}
                              </label>
                            </div>

                            <div className="flex flex-col">
                              <div className="w-full">
                                <div className="items-center block sm:flex">
                                  <div className="w-full">
                                    <div className="relative flex items-start">
                                      <div className="flex items-center h-5">
                                        <input
                                          onChange={(event) => setRequirePayment(event.target.checked)}
                                          id="requirePayment"
                                          name="requirePayment"
                                          type="checkbox"
                                          className="w-4 h-4 border-gray-300 rounded focus:ring-primary-500 text-primary-600"
                                          defaultChecked={requirePayment}
                                        />
                                      </div>
                                      <div className="ml-3 text-sm">
                                        <p className="text-neutral-900">
                                          {t("require_payment")} (0.5% +{" "}
                                          <IntlProvider locale="en">
                                            <FormattedNumber
                                              value={0.1}
                                              style="currency"
                                              currency={currency}
                                            />
                                          </IntlProvider>{" "}
                                          {t("commission_per_transaction")})
                                        </p>
                                      </div>
                                    </div>
                                  </div>
                                </div>
                              </div>
                              {requirePayment && (
                                <div className="w-full">
                                  <div className="items-center block sm:flex">
                                    <div className="w-full">
                                      <div className="relative mt-1 rounded-sm shadow-sm">
                                        <input
                                          type="number"
                                          step="0.01"
                                          required
                                          className="block w-full pl-2 pr-12 border-gray-300 rounded-sm focus:ring-primary-500 focus:border-primary-500 sm:text-sm"
                                          placeholder="Price"
                                          defaultValue={
                                            eventType.price > 0 ? eventType.price / 100.0 : undefined
                                          }
                                          {...formMethods.register("price")}
                                        />
                                        <div className="absolute inset-y-0 right-0 flex items-center pr-3 pointer-events-none">
                                          <span className="text-gray-500 sm:text-sm" id="duration">
                                            {new Intl.NumberFormat("en", {
                                              style: "currency",
                                              currency: currency,
                                              maximumSignificantDigits: 1,
                                              maximumFractionDigits: 0,
                                            })
                                              .format(0)
                                              .replace("0", "")}
                                          </span>
                                        </div>
                                      </div>
                                    </div>
                                  </div>
                                </div>
                              )}
                            </div>
                          </div>
                        </>
                      )}
                    </CollapsibleContent>
                  </>
                  {/* )} */}
                </Collapsible>
                <div className="flex justify-end mt-4 space-x-2">
                  <Button href="/event-types" color="secondary" tabIndex={-1}>
                    {t("cancel")}
                  </Button>
                  <Button type="submit">{t("update")}</Button>
                </div>
              </Form>
            </div>
          </div>
          <div className="w-full px-2 mt-8 ml-2 sm:w-3/12 sm:mt-0 min-w-[177px] ">
            <div className="px-2">
              <Controller
                name="isHidden"
                control={formMethods.control}
                defaultValue={eventType.hidden}
                render={({ field }) => (
                  <Switch
                    defaultChecked={field.value}
                    onCheckedChange={(isChecked) => {
                      formMethods.setValue("isHidden", isChecked);
                    }}
                    label={t("hide_event_type")}
                  />
                )}
              />
            </div>
            <div className="mt-4 space-y-1.5">
              <a
                href={permalink}
                target="_blank"
                rel="noreferrer"
                className="inline-flex items-center px-2 py-1 text-sm font-medium rounded-sm text-md text-neutral-700 hover:text-gray-900 hover:bg-gray-200">
                <ExternalLinkIcon className="w-4 h-4 mr-2 text-neutral-500" aria-hidden="true" />
                {t("preview")}
              </a>
              <button
                onClick={() => {
                  navigator.clipboard.writeText(permalink);
                  showToast("Link copied!", "success");
                }}
                type="button"
                className="flex items-center px-2 py-1 text-sm font-medium text-gray-700 rounded-sm text-md hover:text-gray-900 hover:bg-gray-200">
                <LinkIcon className="w-4 h-4 mr-2 text-neutral-500" />
                {t("copy_link")}
              </button>
              <Dialog>
                <DialogTrigger className="flex items-center px-2 py-1 text-sm font-medium rounded-sm text-md text-neutral-700 hover:text-gray-900 hover:bg-gray-200">
                  <TrashIcon className="w-4 h-4 mr-2 text-neutral-500" />
                  {t("delete")}
                </DialogTrigger>
                <ConfirmationDialogContent
                  variety="danger"
                  title={t("delete_event_type")}
                  confirmBtnText={t("confirm_delete_event_type")}
                  onConfirm={deleteEventTypeHandler}>
                  {t("delete_event_type_description")}
                </ConfirmationDialogContent>
              </Dialog>
            </div>
          </div>
        </div>
        <Dialog open={showLocationModal} onOpenChange={setShowLocationModal}>
          <DialogContent asChild>
            <div className="inline-block px-4 pt-5 pb-4 text-left align-bottom transition-all transform bg-white rounded-sm shadow-xl sm:my-8 sm:align-middle sm:max-w-lg sm:w-full sm:p-6">
              <div className="mb-4 sm:flex sm:items-start">
                <div className="flex items-center justify-center flex-shrink-0 w-12 h-12 mx-auto rounded-full bg-secondary-100 sm:mx-0 sm:h-10 sm:w-10">
                  <LocationMarkerIcon className="w-6 h-6 text-primary-600" />
                </div>
                <div className="mt-3 text-center sm:mt-0 sm:ml-4 sm:text-left">
                  <h3 className="text-lg font-medium leading-6 text-gray-900" id="modal-title">
                    {t("edit_location")}
                  </h3>
                  <div>
                    <p className="text-sm text-gray-400">{t("this_input_will_shown_booking_this_event")}</p>
                  </div>
                </div>
              </div>
              <Form
                form={locationFormMethods}
                handleSubmit={async (values) => {
                  const newLocation = values.locationType;

                  let details = {};
                  if (newLocation === LocationType.InPerson) {
                    details = { address: values.locationAddress };
                  }

                  const existingIdx = formMethods
                    .getValues("locations")
                    .findIndex((loc) => values.locationType === loc.type);
                  if (existingIdx !== -1) {
                    const copy = formMethods.getValues("locations");
                    copy[existingIdx] = { ...formMethods.getValues("locations")[existingIdx], ...details };
                    formMethods.setValue("locations", copy);
                  } else {
                    formMethods.setValue(
                      "locations",
                      formMethods.getValues("locations").concat({ type: values.locationType, ...details })
                    );
                  }

                  setShowLocationModal(false);
                }}>
                <Controller
                  name="locationType"
                  control={locationFormMethods.control}
                  render={() => (
                    <Select
                      maxMenuHeight={100}
                      name="location"
                      defaultValue={selectedLocation}
                      options={locationOptions}
                      isSearchable={false}
                      classNamePrefix="react-select"
                      className="flex-1 block w-full min-w-0 my-4 border border-gray-300 rounded-sm react-select-container focus:ring-primary-500 focus:border-primary-500 sm:text-sm"
                      onChange={(val) => {
                        if (val) {
                          locationFormMethods.setValue("locationType", val.value);
                          setSelectedLocation(val);
                        }
                      }}
                    />
                  )}
                />
                <LocationOptions />
                <div className="mt-5 sm:mt-4 sm:flex sm:flex-row-reverse ">
                  <Button type="submit">{t("update")}</Button>
                  <Button
                    onClick={() => setShowLocationModal(false)}
                    type="button"
                    color="secondary"
                    className="mr-2">
                    {t("cancel")}
                  </Button>
                </div>
              </Form>
            </div>
          </DialogContent>
        </Dialog>
        <Controller
          name="customInputs"
          control={formMethods.control}
          defaultValue={eventType.customInputs.sort((a, b) => a.id - b.id) || []}
          render={() => (
            <Dialog open={selectedCustomInputModalOpen} onOpenChange={setSelectedCustomInputModalOpen}>
              <DialogContent asChild>
                <div className="inline-block px-4 pt-5 pb-4 text-left align-bottom transition-all transform bg-white rounded-sm shadow-xl sm:my-8 sm:align-middle sm:max-w-lg sm:w-full sm:p-6">
                  <div className="mb-4 sm:flex sm:items-start">
                    <div className="flex items-center justify-center flex-shrink-0 w-12 h-12 mx-auto rounded-full bg-secondary-100 sm:mx-0 sm:h-10 sm:w-10">
                      <PlusIcon className="w-6 h-6 text-primary-600" />
                    </div>
                    <div className="mt-3 text-center sm:mt-0 sm:ml-4 sm:text-left">
                      <h3 className="text-lg font-medium leading-6 text-gray-900" id="modal-title">
                        {t("add_new_custom_input_field")}
                      </h3>
                      <div>
                        <p className="text-sm text-gray-400">
                          {t("this_input_will_shown_booking_this_event")}
                        </p>
                      </div>
                    </div>
                  </div>
                  <CustomInputTypeForm
                    selectedCustomInput={selectedCustomInput}
                    onSubmit={(values) => {
                      const customInput: EventTypeCustomInput = {
                        id: -1,
                        eventTypeId: -1,
                        label: values.label,
                        placeholder: values.placeholder,
                        required: values.required,
                        type: values.type,
                      };

                      if (selectedCustomInput) {
                        selectedCustomInput.label = customInput.label;
                        selectedCustomInput.placeholder = customInput.placeholder;
                        selectedCustomInput.required = customInput.required;
                        selectedCustomInput.type = customInput.type;
                      } else {
                        setCustomInputs(customInputs.concat(customInput));
                        formMethods.setValue(
                          "customInputs",
                          formMethods.getValues("customInputs").concat(customInput)
                        );
                      }
                      setSelectedCustomInputModalOpen(false);
                    }}
                    onCancel={() => {
                      setSelectedCustomInputModalOpen(false);
                    }}
                  />
                </div>
              </DialogContent>
            </Dialog>
          )}
        />
      </Shell>
    </div>
  );
};

export const getServerSideProps = async (context: GetServerSidePropsContext) => {
  const { req, query } = context;
  const session = await getSession({ req });
  const typeParam = parseInt(asStringOrThrow(query.type));

  if (!session?.user?.id) {
    return {
      redirect: {
        permanent: false,
        destination: "/auth/login",
      },
    };
  }

  const userSelect = Prisma.validator<Prisma.UserSelect>()({
    name: true,
    username: true,
    id: true,
    avatar: true,
    email: true,
  });

  const rawEventType = await prisma.eventType.findFirst({
    where: {
      AND: [
        {
          OR: [
            {
              users: {
                some: {
                  id: session.user.id,
                },
              },
            },
            {
              team: {
                members: {
                  some: {
                    userId: session.user.id,
                  },
                },
              },
            },
            {
              userId: session.user.id,
            },
          ],
        },
        {
          id: typeParam,
        },
      ],
    },
    select: {
      id: true,
      title: true,
      slug: true,
      description: true,
      length: true,
      hidden: true,
      locations: true,
      eventName: true,
      availability: true,
      customInputs: true,
      timeZone: true,
      periodType: true,
      smartContractAddress: true,
      periodDays: true,
      periodStartDate: true,
      periodEndDate: true,
      periodCountCalendarDays: true,
      requiresConfirmation: true,
      disableGuests: true,
      minimumBookingNotice: true,
      slotInterval: true,
      team: {
        select: {
          slug: true,
          members: {
            where: {
              accepted: true,
            },
            select: {
              user: {
                select: userSelect,
              },
            },
          },
        },
      },
      users: {
        select: userSelect,
      },
      schedulingType: true,
      userId: true,
      price: true,
      currency: true,
    },
  });

  if (!rawEventType) throw Error("Event type not found");

  type Location = {
    type: LocationType;
    address?: string;
  };

  const { locations, ...restEventType } = rawEventType;
  const eventType = {
    ...restEventType,
    locations: locations as unknown as Location[],
  };

  // backwards compat
  if (eventType.users.length === 0 && !eventType.team) {
    const fallbackUser = await prisma.user.findUnique({
      where: {
        id: session.user.id,
      },
      select: userSelect,
    });
    if (!fallbackUser) throw Error("The event type doesn't have user and no fallback user was found");
    eventType.users.push(fallbackUser);
  }

  const credentials = await prisma.credential.findMany({
    where: {
      userId: session.user.id,
    },
    select: {
      id: true,
      type: true,
      key: true,
    },
  });

  const integrations = getIntegrations(credentials);

  const locationOptions: OptionTypeBase[] = [];

  if (hasIntegration(integrations, "zoom_video")) {
    locationOptions.push({ value: LocationType.Zoom, label: "Zoom Video", disabled: true });
  }
  const hasPaymentIntegration = hasIntegration(integrations, "stripe_payment");
  if (hasIntegration(integrations, "google_calendar")) {
    locationOptions.push({ value: LocationType.GoogleMeet, label: "Google Meet" });
  }
  if (hasIntegration(integrations, "daily_video")) {
    locationOptions.push({ value: LocationType.Daily, label: "Daily.co Video" });
  }
  const currency =
    (credentials.find((integration) => integration.type === "stripe_payment")?.key as unknown as StripeData)
      ?.default_currency || "usd";

  if (hasIntegration(integrations, "office365_calendar")) {
    // TODO: Add default meeting option of the office integration.
    // Assuming it's Microsoft Teams.
  }

  type Availability = typeof eventType["availability"];
  const getAvailability = (availability: Availability) =>
    availability?.length
      ? availability.map((schedule) => ({
          ...schedule,
          startTime: new Date(new Date().toDateString() + " " + schedule.startTime.toTimeString()).valueOf(),
          endTime: new Date(new Date().toDateString() + " " + schedule.endTime.toTimeString()).valueOf(),
        }))
      : null;

  const availability = getAvailability(eventType.availability) || [];
  availability.sort((a, b) => a.startTime - b.startTime);

  const eventTypeObject = Object.assign({}, eventType, {
    periodStartDate: eventType.periodStartDate?.toString() ?? null,
    periodEndDate: eventType.periodEndDate?.toString() ?? null,
    availability,
  });

  const teamMembers = eventTypeObject.team
    ? eventTypeObject.team.members.map((member) => {
        const user = member.user;
        user.avatar = user.avatar || defaultAvatarSrc({ email: asStringOrUndefined(user.email) });
        return user;
      })
    : [];

  return {
    props: {
      session,
      eventType: eventTypeObject,
      locationOptions,
      availability,
      team: eventTypeObject.team || null,
      teamMembers,
      hasPaymentIntegration,
      currency,
    },
  };
};

export default EventTypePage;<|MERGE_RESOLUTION|>--- conflicted
+++ resolved
@@ -15,7 +15,6 @@
 import { EventTypeCustomInput, Prisma, SchedulingType } from "@prisma/client";
 import { Collapsible, CollapsibleContent, CollapsibleTrigger } from "@radix-ui/react-collapsible";
 import * as RadioGroup from "@radix-ui/react-radio-group";
-import axios from "axios";
 import dayjs from "dayjs";
 import timezone from "dayjs/plugin/timezone";
 import utc from "dayjs/plugin/utc";
@@ -571,20 +570,12 @@
                     advancedPayload.periodEndDate = values.periodDates.endDate || undefined;
                     advancedPayload.minimumBookingNotice = values.minimumBookingNotice;
                     advancedPayload.slotInterval = values.slotInterval;
-<<<<<<< HEAD
-                    advancedPayload.smartContractAddress = values.smartContractAddress;
+                    advancedPayload.smartContractAddress = values.smartContractAddress; // TODO @edward: use new `metadata` here to show/hide
                     // prettier-ignore
-                    advancedPayload.price =
-                      !requirePayment ? undefined :
-                        values.price ? Math.round(parseFloat(asStringOrThrow(values.price)) * 100) :
-                          /* otherwise */   0;
-                    advancedPayload.currency = currency; //
-=======
                     advancedPayload.price = requirePayment
                       ? Math.round(parseFloat(asStringOrThrow(values.price)) * 100)
                       : 0;
                     advancedPayload.currency = currency;
->>>>>>> 57eeb48a
                     advancedPayload.availability = values.scheduler.enteredAvailability || undefined;
                     advancedPayload.customInputs = values.customInputs;
                     advancedPayload.timeZone = values.scheduler.selectedTimezone;
