--- conflicted
+++ resolved
@@ -67,9 +67,6 @@
 export default async function handler(req: NextApiRequest, res: NextApiResponse): Promise<void> {
   const { user } = req.query;
 
-<<<<<<< HEAD
-  let currentUser = await prisma.user.findFirst({
-=======
   const isTimeInPast = (time) => {
     return dayjs(time).isBefore(new Date(), "day");
   };
@@ -81,7 +78,6 @@
   }
 
   const currentUser = await prisma.user.findFirst({
->>>>>>> 0f840ac8
     where: {
       username: user,
     },
