--- conflicted
+++ resolved
@@ -94,12 +94,8 @@
     "city-timezones": "^1.2.1",
     "eslint": "^8.34.0",
     "lucide-react": "^0.171.0",
-<<<<<<< HEAD
     "trpc-openapi": "^1.2.0",
-    "turbo": "^1.8.3"
-=======
     "turbo": "^1.10.1"
->>>>>>> 7f13fc58
   },
   "resolutions": {
     "@apidevtools/json-schema-ref-parser": "9.0.9",
