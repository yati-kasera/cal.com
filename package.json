--- conflicted
+++ resolved
@@ -88,12 +88,8 @@
     "mockdate": "^3.0.5",
     "postcss": "^8.3.6",
     "prettier": "^2.3.2",
-<<<<<<< HEAD
     "prettier-plugin-tailwind": "^2.2.12",
-    "prisma": "^2.29.1",
-=======
     "prisma": "^2.30.2",
->>>>>>> 0953c6b5
     "tailwindcss": "^2.2.7",
     "ts-node": "^10.2.1",
     "typescript": "^4.3.5"
