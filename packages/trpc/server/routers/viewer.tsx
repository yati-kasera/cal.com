--- conflicted
+++ resolved
@@ -1,12 +1,6 @@
 import type { DestinationCalendar, Prisma } from "@prisma/client";
-<<<<<<< HEAD
-import { reverse } from "lodash";
-=======
-import { AppCategories, BookingStatus, IdentityProvider } from "@prisma/client";
 import { reverse } from "lodash";
 import type { NextApiResponse } from "next";
-import { authenticator } from "otplib";
->>>>>>> 4b0d2265
 import z from "zod";
 
 import ethRouter from "@calcom/app-store/rainbow/trpc/router";
@@ -14,21 +8,11 @@
 import { getPremiumPlanProductId } from "@calcom/app-store/stripepayment/lib/utils";
 import dayjs from "@calcom/dayjs";
 import { ErrorCode } from "@calcom/features/auth/lib/ErrorCode";
-<<<<<<< HEAD
-import { isPrismaObjOrUndefined, parseRecurringEvent } from "@calcom/lib";
-import { IS_SELF_HOSTED, WEBAPP_URL } from "@calcom/lib/constants";
-=======
-import { verifyPassword } from "@calcom/features/auth/lib/verifyPassword";
 import { getCalEventResponses } from "@calcom/features/bookings/lib/getCalEventResponses";
-import { samlTenantProduct } from "@calcom/features/ee/sso/lib/saml";
 import { featureFlagRouter } from "@calcom/features/flags/server/router";
 import { insightsRouter } from "@calcom/features/insights/server/trpc-router";
 import { isPrismaObjOrUndefined, parseRecurringEvent } from "@calcom/lib";
-import getEnabledApps from "@calcom/lib/apps/getEnabledApps";
-import { FULL_NAME_LENGTH_MAX_LIMIT, IS_SELF_HOSTED, WEBAPP_URL } from "@calcom/lib/constants";
-import { symmetricDecrypt } from "@calcom/lib/crypto";
-import getPaymentAppData from "@calcom/lib/getPaymentAppData";
->>>>>>> 4b0d2265
+import { FULL_NAME_LENGTH_MAX_LIMIT, WEBAPP_URL } from "@calcom/lib/constants";
 import hasKeyInMetadata from "@calcom/lib/hasKeyInMetadata";
 import slugify from "@calcom/lib/slugify";
 import { EventTypeMetaDataSchema, userMetadata } from "@calcom/prisma/zod-utils";
@@ -150,38 +134,8 @@
   // REVIEW: This router is part of both the public and private viewer router?
   slots: slotsRouter,
   cityTimezones: publicProcedure.query(async () => {
-<<<<<<< HEAD
     const { cityMapping } = await import("city-timezones");
     return cityMapping;
-=======
-    /**
-     * Lazy loads third party dependency to avoid loading 1.5Mb for ALL tRPC procedures.
-     * Thanks @roae for the tip 🙏
-     **/
-    const allCities = await import("city-timezones").then((mod) => mod.cityMapping);
-    /**
-     * Filter out all cities that have the same "city" key and only use the one with the highest population.
-     * This way we return a new array of cities without running the risk of having more than one city
-     * with the same name on the dropdown and prevent users from mistaking the time zone of the desired city.
-     */
-    const topPopulatedCities: { [key: string]: { city: string; timezone: string; pop: number } } = {};
-    allCities.forEach((city) => {
-      const cityPopulationCount = city.pop;
-      if (
-        topPopulatedCities[city.city]?.pop === undefined ||
-        cityPopulationCount > topPopulatedCities[city.city].pop
-      ) {
-        topPopulatedCities[city.city] = { city: city.city, timezone: city.timezone, pop: city.pop };
-      }
-    });
-    const uniqueCities = Object.values(topPopulatedCities);
-    /** Add specific overries in here */
-    uniqueCities.forEach((city) => {
-      if (city.city === "London") city.timezone = "Europe/London";
-      if (city.city === "Londonderry") city.city = "London";
-    });
-    return uniqueCities;
->>>>>>> 4b0d2265
   }),
 });
 
@@ -454,7 +408,10 @@
       )?.credentialId;
 
       if (!credentialId) {
-        throw new TRPCError({ code: "BAD_REQUEST", message: `Could not find calendar ${input.externalId}` });
+        throw new TRPCError({
+          code: "BAD_REQUEST",
+          message: `Could not find calendar ${input.externalId}`,
+        });
       }
 
       let where;
@@ -475,7 +432,9 @@
         }
 
         where = { eventTypeId };
-      } else where = { userId: user.id };
+      } else {
+        where = { userId: user.id };
+      }
 
       await ctx.prisma.destinationCalendar.upsert({
         where,
@@ -1332,8 +1291,9 @@
       const foundApp = getApps(credentials).filter((app) => app.slug === input.appSlug)[0];
       const appLocation = foundApp?.appData?.location;
 
-      if (!foundApp || !appLocation)
+      if (!foundApp || !appLocation) {
         throw new TRPCError({ code: "BAD_REQUEST", message: "App not installed" });
+      }
 
       if (appLocation.linkType === "static" && !input.appLink) {
         throw new TRPCError({ code: "BAD_REQUEST", message: "App link is required" });
