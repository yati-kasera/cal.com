import { isOrganisationAdmin } from "@calcom/lib/server/queries/organisations";
import { prisma } from "@calcom/prisma";
import { teamMetadataSchema } from "@calcom/prisma/zod-utils";

import type { TrpcSessionUser } from "../../../trpc";

type ListOptions = {
  ctx: {
    user: NonNullable<TrpcSessionUser>;
  };
};

export const listHandler = async ({ ctx }: ListOptions) => {
  if (ctx.user?.organization?.id) {
    const membershipsWithoutParent = await prisma.membership.findMany({
      where: {
        userId: ctx.user.id,
        team: {
          parent: {
            is: {
              id: ctx.user?.organization?.id,
            },
          },
        },
      },
      include: {
<<<<<<< HEAD
        team: true,
=======
        team: {
          include: {
            inviteToken: true,
          },
        },
>>>>>>> 98944d48
      },
      orderBy: { role: "desc" },
    });

    const isOrgAdmin = !!(await isOrganisationAdmin(ctx.user.id, ctx.user?.organization?.id ?? -1)); // Org id exists here as we're inside a conditional TS complaining for some reason

    return membershipsWithoutParent.map(({ team, ...membership }) => ({
      role: membership.role,
      accepted: membership.accepted,
      isOrgAdmin,
      ...team,
    }));
  }

  const memberships = await prisma.membership.findMany({
    where: {
      userId: ctx.user.id,
    },
    include: {
      team: {
        include: {
          inviteToken: true,
        },
      },
    },
    orderBy: { role: "desc" },
  });

  return memberships
    .filter((mmship) => {
      const metadata = teamMetadataSchema.parse(mmship.team.metadata);
      return !metadata?.isOrganization;
    })
    .map(({ team, ...membership }) => ({
      role: membership.role,
      accepted: membership.accepted,
      ...team,
    }));
};<|MERGE_RESOLUTION|>--- conflicted
+++ resolved
@@ -24,15 +24,11 @@
         },
       },
       include: {
-<<<<<<< HEAD
-        team: true,
-=======
         team: {
           include: {
             inviteToken: true,
           },
         },
->>>>>>> 98944d48
       },
       orderBy: { role: "desc" },
     });
