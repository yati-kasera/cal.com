import { Prisma } from "@prisma/client";
import { randomBytes } from "crypto";
import type { TFunction } from "next-i18next";

import { sendTeamInviteEmail } from "@calcom/emails";
import { updateQuantitySubscriptionFromStripe } from "@calcom/features/ee/teams/lib/payments";
import { IS_TEAM_BILLING_ENABLED, WEBAPP_URL } from "@calcom/lib/constants";
import { getTranslation } from "@calcom/lib/server/i18n";
import { isOrganisationAdmin } from "@calcom/lib/server/queries/organisations";
import { isTeamAdmin } from "@calcom/lib/server/queries/teams";
import { prisma } from "@calcom/prisma";
import type { Team, User } from "@calcom/prisma/client";
import type { MembershipRole } from "@calcom/prisma/enums";
import type { TrpcSessionUser } from "@calcom/trpc/server/trpc";

import { TRPCError } from "@trpc/server";

import type { TInviteMemberInputSchema } from "./inviteMember.schema";
import { isEmail } from "./util";

type InviteMemberOptions = {
  ctx: {
    user: NonNullable<TrpcSessionUser>;
  };
  input: TInviteMemberInputSchema;
};

<<<<<<< HEAD
async function checkPermissions(userId: number, teamId: number, isOrg?: boolean) {
  // Checks if the team they are inviteing to IS the org. Not a child team
  if (isOrg) {
    if (!(await isOrganisationAdmin(userId, teamId))) throw new TRPCError({ code: "UNAUTHORIZED" });
  } else {
    // TODO: do some logic here to check if the user is inviting a NEW user to a team that ISNT in the same org
    if (!(await isTeamAdmin(userId, teamId))) throw new TRPCError({ code: "UNAUTHORIZED" });
  }
}
=======
export const inviteMemberHandler = async ({ ctx, input }: InviteMemberOptions) => {
  if (!(await isTeamAdmin(ctx.user?.id, input.teamId))) throw new TRPCError({ code: "UNAUTHORIZED" });
  if (input.role === MembershipRole.OWNER && !(await isTeamOwner(ctx.user?.id, input.teamId)))
    throw new TRPCError({ code: "UNAUTHORIZED" });
  const translation = await getTranslation(input.language ?? "en", "common");
>>>>>>> 98944d48

async function getTeamOrThrow(teamId: number, isOrg?: boolean) {
  const team = await prisma.team.findFirst({
    where: {
      id: teamId,
    },
    include: {
      parent: true,
    },
  });

  if (!team)
<<<<<<< HEAD
    throw new TRPCError({ code: "NOT_FOUND", message: `${isOrg ? "Organization" : "Team"} not found` });
  return team;
}
=======
    throw new TRPCError({ code: "NOT_FOUND", message: `${input.isOrg ? "Organization" : "Team"} not found` });
>>>>>>> 98944d48

async function getEmailsToInvite(usernameOrEmail: string | string[]) {
  const emailsToInvite = Array.isArray(usernameOrEmail) ? usernameOrEmail : [usernameOrEmail];

  if (emailsToInvite.length === 0)
    throw new TRPCError({
      code: "BAD_REQUEST",
      message: "You must provide at least one email address to invite.",
    });

<<<<<<< HEAD
  return emailsToInvite;
}
=======
    if (input.isOrg && invitee) {
      throw new TRPCError({
        code: "NOT_FOUND",
        message: `Email ${usernameOrEmail} already exists, you can't invite existing users.`,
      });
    }

    if (!invitee) {
      // liberal email match
>>>>>>> 98944d48

async function getUserToInviteOrThrowIfExists(usernameOrEmail: string, orgId: number, isOrg?: boolean) {
  // Check if user exists in ORG or exists all together
  const invitee = await prisma.user.findFirst({
    where: {
      OR: [{ username: usernameOrEmail, organizationId: orgId }, { email: usernameOrEmail }],
    },
  });

<<<<<<< HEAD
  // We throw on error cause we can't have two users in the same org with the same username
  if (isOrg && invitee) {
    throw new TRPCError({
      code: "NOT_FOUND",
      message: `Email ${usernameOrEmail} already exists, you can't invite existing users.`,
    });
  }

  return invitee;
}

function checkInputEmailIsValid(email: string) {
  if (!isEmail(email))
    throw new TRPCError({
      code: "BAD_REQUEST",
      message: `Invite failed because ${email} is not a valid email address`,
    });
}

async function createNewUserConnectToOrgIfExists(
  usernameOrEmail: string,
  input: InviteMemberOptions["input"],
  parentId?: number | null
) {
  const createdUser = await prisma.user.create({
    data: {
      email: usernameOrEmail,
      invitedTo: input.teamId,
      ...((parentId || input.isOrg) && { organizationId: parentId || input.teamId }), // If the user is invited to a child team, they are automatically added to the parent org
      teams: {
        create: {
          teamId: input.teamId,
          role: input.role as MembershipRole,
          ...(parentId && { accepted: true }), // If the user is invited to a child team, they are automatically accepted
=======
      // valid email given, create User and add to team
      await prisma.user.create({
        data: {
          email: usernameOrEmail,
          invitedTo: input.teamId,
          ...(input.isOrg && { organizationId: input.teamId }),
          teams: {
            create: {
              teamId: input.teamId,
              role: input.role as MembershipRole,
            },
          },
>>>>>>> 98944d48
        },
      },
    },
  });

  // We also need to create the membership in the parent org if it exists
  if (parentId) {
    await prisma.membership.create({
      data: {
        teamId: parentId,
        userId: createdUser.id,
        role: input.role as MembershipRole,
        accepted: true,
      },
    });
  }
}

async function createProvitionalMembership(
  input: InviteMemberOptions["input"],
  invitee: User,
  parentId?: number
) {
  try {
    await prisma.membership.create({
      data: {
        teamId: input.teamId,
        userId: invitee.id,
        role: input.role as MembershipRole,
      },
    });
    // Create the membership in the parent also if it exists
    if (parentId) {
      await prisma.membership.create({
        data: {
          teamId: parentId,
          userId: invitee.id,
          role: input.role as MembershipRole,
        },
      });
<<<<<<< HEAD
    }
  } catch (e) {
    if (e instanceof Prisma.PrismaClientKnownRequestError) {
      // Don't throw an error if the user is already a member of the team when inviting multiple users
      if (!Array.isArray(input.usernameOrEmail) && e.code === "P2002") {
        throw new TRPCError({
          code: "FORBIDDEN",
          message: "This user is a member of this team / has a pending invitation.",
=======
      if (team?.name) {
        await sendTeamInviteEmail({
          language: translation,
          from: ctx.user.name || `${team.name}'s admin`,
          to: usernameOrEmail,
          teamName: team.name,
          joinLink: `${WEBAPP_URL}/signup?token=${token}&callbackUrl=/getting-started`, // we know that the user has not completed onboarding yet, so we can redirect them to the onboarding flow
          isCalcomMember: false,
          isOrg: input.isOrg,
>>>>>>> 98944d48
        });
      } else {
        console.log(`User ${invitee.id} is already a member of this team.`);
      }
    } else throw e;
  }
}

async function sendVerificationEmail(
  usernameOrEmail: string,
  team: Awaited<ReturnType<typeof getTeamOrThrow>>,
  translation: TFunction,
  ctx: { user: NonNullable<TrpcSessionUser> },
  input: {
    teamId: number;
    role: "ADMIN" | "MEMBER" | "OWNER";
    usernameOrEmail: string | string[];
    language: string;
    sendEmailInvitation: boolean;
    isOrg: boolean;
  }
) {
  const token: string = randomBytes(32).toString("hex");

  await prisma.verificationToken.create({
    data: {
      identifier: usernameOrEmail,
      token,
      expires: new Date(new Date().setHours(168)), // +1 week
    },
  });
  if (team?.name) {
    await sendTeamInviteEmail({
      language: translation,
      from: ctx.user.name || `${team.name}'s admin`,
      to: usernameOrEmail,
      teamName: team?.parent?.name || team.name,
      joinLink: `${WEBAPP_URL}/signup?token=${token}&callbackUrl=/getting-started`,
      isCalcomMember: false,
      isOrg: input.isOrg,
    });
  }
}

function checkIfUserIsInDifOrg(
  invitee: User,
  team: Team & {
    parent: Team | null;
  }
) {
  if (invitee.organizationId !== team.parentId) {
    throw new TRPCError({
      code: "FORBIDDEN",
      message: `User ${invitee.username} is already a member of another organization.`,
    });
  }
}

export const inviteMemberHandler = async ({ ctx, input }: InviteMemberOptions) => {
  const team = await getTeamOrThrow(input.teamId, input.isOrg);

  await checkPermissions(ctx.user.id, input.teamId, input.isOrg);

  const translation = await getTranslation(input.language ?? "en", "common");

  const emailsToInvite = await getEmailsToInvite(input.usernameOrEmail);

  for (const usernameOrEmail of emailsToInvite) {
    const invitee = await getUserToInviteOrThrowIfExists(usernameOrEmail, input.teamId, input.isOrg);

    if (!invitee) {
      checkInputEmailIsValid(usernameOrEmail);

      // valid email given, create User and add to team
      await createNewUserConnectToOrgIfExists(usernameOrEmail, input, team.parentId);

      await sendVerificationEmail(usernameOrEmail, team, translation, ctx, input);
    } else {
      checkIfUserIsInDifOrg(invitee, team);

      // create provisional membership
      await createProvitionalMembership(input, invitee, team.id);

      let sendTo = usernameOrEmail;
      if (!isEmail(usernameOrEmail)) {
        sendTo = invitee.email;
      }
      // inform user of membership by email
      if (input.sendEmailInvitation && ctx?.user?.name && team?.name) {
        const inviteTeamOptions = {
          joinLink: `${WEBAPP_URL}/auth/login?callbackUrl=/settings/teams`,
          isCalcomMember: true,
        };
        /**
         * Here we want to redirect to a differnt place if onboarding has been completed or not. This prevents the flash of going to teams -> Then to onboarding - also show a differnt email template.
         * This only changes if the user is a CAL user and has not completed onboarding and has no password
         */
        if (!invitee.completedOnboarding && !invitee.password && invitee.identityProvider === "CAL") {
          const token = randomBytes(32).toString("hex");
          await prisma.verificationToken.create({
            data: {
              identifier: usernameOrEmail,
              token,
              expires: new Date(new Date().setHours(168)), // +1 week
            },
          });

          inviteTeamOptions.joinLink = `${WEBAPP_URL}/signup?token=${token}&callbackUrl=/getting-started`;
          inviteTeamOptions.isCalcomMember = false;
        }

        await sendTeamInviteEmail({
          language: translation,
          from: ctx.user.name,
          to: sendTo,
          teamName: team.name,
          ...inviteTeamOptions,
          isOrg: input.isOrg,
        });
      }
    }
  }

  if (IS_TEAM_BILLING_ENABLED) {
    if (team.parentId) {
      await updateQuantitySubscriptionFromStripe(team.parentId);
    } else {
      await updateQuantitySubscriptionFromStripe(input.teamId);
    }
  }
  return input;
};<|MERGE_RESOLUTION|>--- conflicted
+++ resolved
@@ -25,23 +25,11 @@
   input: TInviteMemberInputSchema;
 };
 
-<<<<<<< HEAD
-async function checkPermissions(userId: number, teamId: number, isOrg?: boolean) {
-  // Checks if the team they are inviteing to IS the org. Not a child team
-  if (isOrg) {
-    if (!(await isOrganisationAdmin(userId, teamId))) throw new TRPCError({ code: "UNAUTHORIZED" });
-  } else {
-    // TODO: do some logic here to check if the user is inviting a NEW user to a team that ISNT in the same org
-    if (!(await isTeamAdmin(userId, teamId))) throw new TRPCError({ code: "UNAUTHORIZED" });
-  }
-}
-=======
 export const inviteMemberHandler = async ({ ctx, input }: InviteMemberOptions) => {
   if (!(await isTeamAdmin(ctx.user?.id, input.teamId))) throw new TRPCError({ code: "UNAUTHORIZED" });
   if (input.role === MembershipRole.OWNER && !(await isTeamOwner(ctx.user?.id, input.teamId)))
     throw new TRPCError({ code: "UNAUTHORIZED" });
   const translation = await getTranslation(input.language ?? "en", "common");
->>>>>>> 98944d48
 
 async function getTeamOrThrow(teamId: number, isOrg?: boolean) {
   const team = await prisma.team.findFirst({
@@ -54,13 +42,7 @@
   });
 
   if (!team)
-<<<<<<< HEAD
-    throw new TRPCError({ code: "NOT_FOUND", message: `${isOrg ? "Organization" : "Team"} not found` });
-  return team;
-}
-=======
     throw new TRPCError({ code: "NOT_FOUND", message: `${input.isOrg ? "Organization" : "Team"} not found` });
->>>>>>> 98944d48
 
 async function getEmailsToInvite(usernameOrEmail: string | string[]) {
   const emailsToInvite = Array.isArray(usernameOrEmail) ? usernameOrEmail : [usernameOrEmail];
@@ -71,10 +53,6 @@
       message: "You must provide at least one email address to invite.",
     });
 
-<<<<<<< HEAD
-  return emailsToInvite;
-}
-=======
     if (input.isOrg && invitee) {
       throw new TRPCError({
         code: "NOT_FOUND",
@@ -84,7 +62,6 @@
 
     if (!invitee) {
       // liberal email match
->>>>>>> 98944d48
 
 async function getUserToInviteOrThrowIfExists(usernameOrEmail: string, orgId: number, isOrg?: boolean) {
   // Check if user exists in ORG or exists all together
@@ -94,7 +71,6 @@
     },
   });
 
-<<<<<<< HEAD
   // We throw on error cause we can't have two users in the same org with the same username
   if (isOrg && invitee) {
     throw new TRPCError({
@@ -129,7 +105,127 @@
           teamId: input.teamId,
           role: input.role as MembershipRole,
           ...(parentId && { accepted: true }), // If the user is invited to a child team, they are automatically accepted
-=======
+        },
+      },
+    },
+  });
+
+  // We also need to create the membership in the parent org if it exists
+  if (parentId) {
+    await prisma.membership.create({
+      data: {
+        teamId: parentId,
+        userId: createdUser.id,
+        role: input.role as MembershipRole,
+        accepted: true,
+      },
+    });
+  }
+}
+
+async function createProvitionalMembership(
+  input: InviteMemberOptions["input"],
+  invitee: User,
+  parentId?: number
+) {
+  try {
+    await prisma.membership.create({
+      data: {
+        teamId: input.teamId,
+        userId: invitee.id,
+        role: input.role as MembershipRole,
+      },
+    });
+    // Create the membership in the parent also if it exists
+    if (parentId) {
+      await prisma.membership.create({
+        data: {
+          teamId: parentId,
+          userId: invitee.id,
+          role: input.role as MembershipRole,
+        },
+      });
+    }
+  } catch (e) {
+    if (e instanceof Prisma.PrismaClientKnownRequestError) {
+      // Don't throw an error if the user is already a member of the team when inviting multiple users
+      if (!Array.isArray(input.usernameOrEmail) && e.code === "P2002") {
+        throw new TRPCError({
+          code: "FORBIDDEN",
+          message: "This user is a member of this team / has a pending invitation.",
+        });
+      } else {
+        console.log(`User ${invitee.id} is already a member of this team.`);
+      }
+    } else throw e;
+  }
+}
+
+async function sendVerificationEmail(
+  usernameOrEmail: string,
+  team: Awaited<ReturnType<typeof getTeamOrThrow>>,
+  translation: TFunction,
+  ctx: { user: NonNullable<TrpcSessionUser> },
+  input: {
+    teamId: number;
+    role: "ADMIN" | "MEMBER" | "OWNER";
+    usernameOrEmail: string | string[];
+    language: string;
+    sendEmailInvitation: boolean;
+    isOrg: boolean;
+  }
+) {
+  const token: string = randomBytes(32).toString("hex");
+
+  await prisma.verificationToken.create({
+    data: {
+      identifier: usernameOrEmail,
+      token,
+      expires: new Date(new Date().setHours(168)), // +1 week
+    },
+  });
+  if (team?.name) {
+    await sendTeamInviteEmail({
+      language: translation,
+      from: ctx.user.name || `${team.name}'s admin`,
+      to: usernameOrEmail,
+      teamName: team?.parent?.name || team.name,
+      joinLink: `${WEBAPP_URL}/signup?token=${token}&callbackUrl=/getting-started`,
+      isCalcomMember: false,
+      isOrg: input.isOrg,
+    });
+  }
+}
+
+function checkIfUserIsInDifOrg(
+  invitee: User,
+  team: Team & {
+    parent: Team | null;
+  }
+) {
+  if (invitee.organizationId !== team.parentId) {
+    throw new TRPCError({
+      code: "FORBIDDEN",
+      message: `User ${invitee.username} is already a member of another organization.`,
+    });
+  }
+}
+
+export const inviteMemberHandler = async ({ ctx, input }: InviteMemberOptions) => {
+  const team = await getTeamOrThrow(input.teamId, input.isOrg);
+
+  await checkPermissions(ctx.user.id, input.teamId, input.isOrg);
+
+  const translation = await getTranslation(input.language ?? "en", "common");
+
+  const emailsToInvite = await getEmailsToInvite(input.usernameOrEmail);
+
+  for (const usernameOrEmail of emailsToInvite) {
+    const invitee = await getUserToInviteOrThrowIfExists(usernameOrEmail, input.teamId, input.isOrg);
+
+    if (!invitee) {
+      checkInputEmailIsValid(usernameOrEmail);
+
       // valid email given, create User and add to team
       await prisma.user.create({
         data: {
@@ -142,57 +238,18 @@
               role: input.role as MembershipRole,
             },
           },
->>>>>>> 98944d48
-        },
-      },
-    },
-  });
-
-  // We also need to create the membership in the parent org if it exists
-  if (parentId) {
-    await prisma.membership.create({
-      data: {
-        teamId: parentId,
-        userId: createdUser.id,
-        role: input.role as MembershipRole,
-        accepted: true,
-      },
-    });
-  }
-}
-
-async function createProvitionalMembership(
-  input: InviteMemberOptions["input"],
-  invitee: User,
-  parentId?: number
-) {
-  try {
-    await prisma.membership.create({
-      data: {
-        teamId: input.teamId,
-        userId: invitee.id,
-        role: input.role as MembershipRole,
-      },
-    });
-    // Create the membership in the parent also if it exists
-    if (parentId) {
-      await prisma.membership.create({
-        data: {
-          teamId: parentId,
-          userId: invitee.id,
-          role: input.role as MembershipRole,
         },
       });
-<<<<<<< HEAD
-    }
-  } catch (e) {
-    if (e instanceof Prisma.PrismaClientKnownRequestError) {
-      // Don't throw an error if the user is already a member of the team when inviting multiple users
-      if (!Array.isArray(input.usernameOrEmail) && e.code === "P2002") {
-        throw new TRPCError({
-          code: "FORBIDDEN",
-          message: "This user is a member of this team / has a pending invitation.",
-=======
+
+      const token: string = randomBytes(32).toString("hex");
+
+      await prisma.verificationToken.create({
+        data: {
+          identifier: usernameOrEmail,
+          token,
+          expires: new Date(new Date().setHours(168)), // +1 week
+        },
+      });
       if (team?.name) {
         await sendTeamInviteEmail({
           language: translation,
@@ -202,84 +259,8 @@
           joinLink: `${WEBAPP_URL}/signup?token=${token}&callbackUrl=/getting-started`, // we know that the user has not completed onboarding yet, so we can redirect them to the onboarding flow
           isCalcomMember: false,
           isOrg: input.isOrg,
->>>>>>> 98944d48
         });
-      } else {
-        console.log(`User ${invitee.id} is already a member of this team.`);
       }
-    } else throw e;
-  }
-}
-
-async function sendVerificationEmail(
-  usernameOrEmail: string,
-  team: Awaited<ReturnType<typeof getTeamOrThrow>>,
-  translation: TFunction,
-  ctx: { user: NonNullable<TrpcSessionUser> },
-  input: {
-    teamId: number;
-    role: "ADMIN" | "MEMBER" | "OWNER";
-    usernameOrEmail: string | string[];
-    language: string;
-    sendEmailInvitation: boolean;
-    isOrg: boolean;
-  }
-) {
-  const token: string = randomBytes(32).toString("hex");
-
-  await prisma.verificationToken.create({
-    data: {
-      identifier: usernameOrEmail,
-      token,
-      expires: new Date(new Date().setHours(168)), // +1 week
-    },
-  });
-  if (team?.name) {
-    await sendTeamInviteEmail({
-      language: translation,
-      from: ctx.user.name || `${team.name}'s admin`,
-      to: usernameOrEmail,
-      teamName: team?.parent?.name || team.name,
-      joinLink: `${WEBAPP_URL}/signup?token=${token}&callbackUrl=/getting-started`,
-      isCalcomMember: false,
-      isOrg: input.isOrg,
-    });
-  }
-}
-
-function checkIfUserIsInDifOrg(
-  invitee: User,
-  team: Team & {
-    parent: Team | null;
-  }
-) {
-  if (invitee.organizationId !== team.parentId) {
-    throw new TRPCError({
-      code: "FORBIDDEN",
-      message: `User ${invitee.username} is already a member of another organization.`,
-    });
-  }
-}
-
-export const inviteMemberHandler = async ({ ctx, input }: InviteMemberOptions) => {
-  const team = await getTeamOrThrow(input.teamId, input.isOrg);
-
-  await checkPermissions(ctx.user.id, input.teamId, input.isOrg);
-
-  const translation = await getTranslation(input.language ?? "en", "common");
-
-  const emailsToInvite = await getEmailsToInvite(input.usernameOrEmail);
-
-  for (const usernameOrEmail of emailsToInvite) {
-    const invitee = await getUserToInviteOrThrowIfExists(usernameOrEmail, input.teamId, input.isOrg);
-
-    if (!invitee) {
-      checkInputEmailIsValid(usernameOrEmail);
-
-      // valid email given, create User and add to team
-      await createNewUserConnectToOrgIfExists(usernameOrEmail, input, team.parentId);
-
-      await sendVerificationEmail(usernameOrEmail, team, translation, ctx, input);
     } else {
       checkIfUserIsInDifOrg(invitee, team);
 
