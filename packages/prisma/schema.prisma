--- conflicted
+++ resolved
@@ -56,20 +56,12 @@
   periodEndDate           DateTime?
   periodDays              Int?
   periodCountCalendarDays Boolean?
-<<<<<<< HEAD
   requiresConfirmation    Boolean                     @default(false)
   disableGuests           Boolean                     @default(false)
+  hideCalendarNotes       Boolean                     @default(false)
   minimumBookingNotice    Int                         @default(120)
   beforeEventBuffer       Int                         @default(0)
   afterEventBuffer        Int                         @default(0)
-=======
-  requiresConfirmation    Boolean                @default(false)
-  disableGuests           Boolean                @default(false)
-  hideCalendarNotes       Boolean                @default(false)
-  minimumBookingNotice    Int                    @default(120)
-  beforeEventBuffer       Int                    @default(0)
-  afterEventBuffer        Int                    @default(0)
->>>>>>> 80af5dd2
   schedulingType          SchedulingType?
   schedule                Schedule?
   price                   Int                         @default(0)
