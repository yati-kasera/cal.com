// This is your Prisma schema file,
// learn more about it in the docs: https://pris.ly/d/prisma-schema

datasource db {
  provider = "postgresql"
  url      = env("DATABASE_URL")
}

generator client {
  provider        = "prisma-client-js"
  previewFeatures = ["filterJson"]
}

generator zod {
  provider      = "zod-prisma"
  output        = "./zod"
  imports       = "./zod-utils"
  relationModel = "default"
}

enum SchedulingType {
  ROUND_ROBIN  @map("roundRobin")
  COLLECTIVE   @map("collective")
}

enum PeriodType {
  UNLIMITED  @map("unlimited")
  ROLLING    @map("rolling")
  RANGE      @map("range")
}

model EventType {
  id                      Int                    @id @default(autoincrement())
  /// @zod.nonempty()
  title                   String
  /// @zod.custom(imports.eventTypeSlug)
  slug                    String
  description             String?
  position                Int                    @default(0)
  /// @zod.custom(imports.eventTypeLocations)
  locations               Json?
  length                  Int
  hidden                  Boolean                @default(false)
  users                   User[]                 @relation("user_eventtype")
  userId                  Int?
  team                    Team?                  @relation(fields: [teamId], references: [id])
  teamId                  Int?
  hashedLink              HashedLink?
  bookings                Booking[]
  availability            Availability[]
  webhooks                Webhook[]
  destinationCalendar     DestinationCalendar?
  eventName               String?
  customInputs            EventTypeCustomInput[]
  timeZone                String?
  periodType              PeriodType             @default(UNLIMITED)
  periodStartDate         DateTime?
  periodEndDate           DateTime?
  periodDays              Int?
  periodCountCalendarDays Boolean?
  requiresConfirmation    Boolean                @default(false)
  /// @zod.custom(imports.recurringEvent)
  recurringEvent          Json?
  disableGuests           Boolean                @default(false)
  hideCalendarNotes       Boolean                @default(false)
  minimumBookingNotice    Int                    @default(120)
  beforeEventBuffer       Int                    @default(0)
  afterEventBuffer        Int                    @default(0)
  seatsPerTimeSlot        Int?
  schedulingType          SchedulingType?
  schedule                Schedule?
  price                   Int                    @default(0)
  currency                String                 @default("usd")
  slotInterval            Int?
  metadata                Json?
  successRedirectUrl      String?

  @@unique([userId, slug])
  @@unique([teamId, slug])
}

model Credential {
  id     Int     @id @default(autoincrement())
  type   String
  key    Json
  user   User?   @relation(fields: [userId], references: [id], onDelete: Cascade)
  userId Int?
  app    App?    @relation(fields: [appId], references: [slug], onDelete: Cascade)
  appId  String?
}

enum UserPlan {
  FREE
  TRIAL
  PRO
}

enum IdentityProvider {
  CAL
  GOOGLE
  SAML
}

model DestinationCalendar {
  id          Int        @id @default(autoincrement())
  integration String
  externalId  String
  user        User?      @relation(fields: [userId], references: [id])
  userId      Int?       @unique
  booking     Booking?   @relation(fields: [bookingId], references: [id])
  bookingId   Int?       @unique
  eventType   EventType? @relation(fields: [eventTypeId], references: [id])
  eventTypeId Int?       @unique
}

enum UserPermissionRole {
  USER
  ADMIN
}

model User {
  id                  Int                  @id @default(autoincrement())
  username            String?              @unique
  name                String?
  /// @zod.email()
  email               String               @unique
  emailVerified       DateTime?
  password            String?
  bio                 String?
  avatar              String?
  timeZone            String               @default("Europe/London")
  weekStart           String               @default("Sunday")
  // DEPRECATED - TO BE REMOVED
  startTime           Int                  @default(0)
  endTime             Int                  @default(1440)
  // </DEPRECATED>
  bufferTime          Int                  @default(0)
  hideBranding        Boolean              @default(false)
  theme               String?
  createdDate         DateTime             @default(now()) @map(name: "created")
  trialEndsAt         DateTime?
  eventTypes          EventType[]          @relation("user_eventtype")
  credentials         Credential[]
  teams               Membership[]
  bookings            Booking[]
  schedules           Schedule[]
  defaultScheduleId   Int?
  selectedCalendars   SelectedCalendar[]
  completedOnboarding Boolean              @default(false)
  locale              String?
  timeFormat          Int?                 @default(12)
  twoFactorSecret     String?
  twoFactorEnabled    Boolean              @default(false)
  identityProvider    IdentityProvider     @default(CAL)
  identityProviderId  String?
  availability        Availability[]
  invitedTo           Int?
  plan                UserPlan             @default(TRIAL)
  webhooks            Webhook[]
  brandColor          String               @default("#292929")
  darkBrandColor      String               @default("#fafafa")
  // the location where the events will end up
  destinationCalendar DestinationCalendar?
  away                Boolean              @default(false)
  // participate in dynamic group booking or not
  allowDynamicBooking Boolean?             @default(true)
  metadata            Json?
  verified            Boolean?             @default(false)
  role                UserPermissionRole   @default(USER)
  impersonatedUsers   Impersonations[]     @relation("impersonated_user")
  impersonatedBy      Impersonations[]     @relation("impersonated_by_user")
  apiKeys             ApiKey[]
  accounts            Account[]
  sessions            Session[]
  reviews             AppReview[]

  Feedback Feedback[]
  @@map(name: "users")
}

model Team {
  id           Int          @id @default(autoincrement())
  name         String?
  slug         String?      @unique
  logo         String?
  bio          String?
  hideBranding Boolean      @default(false)
  members      Membership[]
  eventTypes   EventType[]
}

enum MembershipRole {
  MEMBER
  ADMIN
  OWNER
}

model Membership {
  teamId   Int
  userId   Int
  accepted Boolean        @default(false)
  role     MembershipRole
  team     Team           @relation(fields: [teamId], references: [id])
  user     User           @relation(fields: [userId], references: [id], onDelete: Cascade)

  @@id([userId, teamId])
}

model VerificationToken {
  id         Int      @id @default(autoincrement())
  identifier String
  token      String   @unique
  expires    DateTime
  createdAt  DateTime @default(now())
  updatedAt  DateTime @updatedAt

  @@unique([identifier, token])
}

model BookingReference {
  id                 Int      @id @default(autoincrement())
  type               String
  uid                String
  meetingId          String?
  meetingPassword    String?
  meetingUrl         String?
  booking            Booking? @relation(fields: [bookingId], references: [id], onDelete: Cascade)
  bookingId          Int?
  externalCalendarId String?
  deleted            Boolean?
}

model Attendee {
  id        Int      @id @default(autoincrement())
  email     String
  name      String
  timeZone  String
  locale    String?  @default("en")
  booking   Booking? @relation(fields: [bookingId], references: [id])
  bookingId Int?
}

enum BookingStatus {
  CANCELLED  @map("cancelled")
  ACCEPTED   @map("accepted")
  REJECTED   @map("rejected")
  PENDING    @map("pending")
}

model DailyEventReference {
  id         Int      @id @default(autoincrement())
  dailyurl   String   @default("dailycallurl")
  dailytoken String   @default("dailytoken")
  booking    Booking? @relation(fields: [bookingId], references: [id])
  bookingId  Int?     @unique
}

model Booking {
  id                  Int                  @id @default(autoincrement())
  uid                 String               @unique
  user                User?                @relation(fields: [userId], references: [id])
  userId              Int?
  references          BookingReference[]
  eventType           EventType?           @relation(fields: [eventTypeId], references: [id])
  eventTypeId         Int?
  title               String
  description         String?
  customInputs        Json?
  startTime           DateTime
  endTime             DateTime
  attendees           Attendee[]
  location            String?
  dailyRef            DailyEventReference?
  createdAt           DateTime             @default(now())
  updatedAt           DateTime?
  confirmed           Boolean              @default(true)
  rejected            Boolean              @default(false)
  status              BookingStatus        @default(ACCEPTED)
  paid                Boolean              @default(false)
  payment             Payment[]
  destinationCalendar DestinationCalendar?
  cancellationReason  String?
  rejectionReason     String?
  dynamicEventSlugRef String?
  dynamicGroupSlugRef String?
  rescheduled         Boolean?
  fromReschedule      String?
  recurringEventId    String?
}

model Schedule {
  id           Int            @id @default(autoincrement())
  user         User           @relation(fields: [userId], references: [id], onDelete: Cascade)
  userId       Int
  eventType    EventType?     @relation(fields: [eventTypeId], references: [id])
  eventTypeId  Int?           @unique
  name         String
  timeZone     String?
  availability Availability[]
}

model Availability {
  id          Int        @id @default(autoincrement())
  user        User?      @relation(fields: [userId], references: [id], onDelete: Cascade)
  userId      Int?
  eventType   EventType? @relation(fields: [eventTypeId], references: [id])
  eventTypeId Int?
  days        Int[]
  startTime   DateTime   @db.Time
  endTime     DateTime   @db.Time
  date        DateTime?  @db.Date
  Schedule    Schedule?  @relation(fields: [scheduleId], references: [id])
  scheduleId  Int?
}

model SelectedCalendar {
  user        User   @relation(fields: [userId], references: [id], onDelete: Cascade)
  userId      Int
  integration String
  externalId  String

  @@id([userId, integration, externalId])
}

enum EventTypeCustomInputType {
  TEXT      @map("text")
  TEXTLONG  @map("textLong")
  NUMBER    @map("number")
  BOOL      @map("bool")
}

model EventTypeCustomInput {
  id          Int                      @id @default(autoincrement())
  eventTypeId Int
  eventType   EventType                @relation(fields: [eventTypeId], references: [id])
  label       String
  type        EventTypeCustomInputType
  required    Boolean
  placeholder String                   @default("")
}

model ResetPasswordRequest {
  id        String   @id @default(cuid())
  createdAt DateTime @default(now())
  updatedAt DateTime @updatedAt
  email     String
  expires   DateTime
}

enum ReminderType {
  PENDING_BOOKING_CONFIRMATION
}

model ReminderMail {
  id             Int          @id @default(autoincrement())
  referenceId    Int
  reminderType   ReminderType
  elapsedMinutes Int
  createdAt      DateTime     @default(now())
}

enum PaymentType {
  STRIPE
}

model Payment {
  id         Int         @id @default(autoincrement())
  uid        String      @unique
  type       PaymentType
  bookingId  Int
  booking    Booking?    @relation(fields: [bookingId], references: [id], onDelete: Cascade)
  amount     Int
  fee        Int
  currency   String
  success    Boolean
  refunded   Boolean
  data       Json
  externalId String      @unique
}

enum WebhookTriggerEvents {
  BOOKING_CREATED
  BOOKING_RESCHEDULED
  BOOKING_CANCELLED
}

model Webhook {
  id              String                 @id @unique
  userId          Int?
  eventTypeId     Int?
  subscriberUrl   String
  payloadTemplate String?
  createdAt       DateTime               @default(now())
  active          Boolean                @default(true)
  eventTriggers   WebhookTriggerEvents[]
  user            User?                  @relation(fields: [userId], references: [id], onDelete: Cascade)
  eventType       EventType?             @relation(fields: [eventTypeId], references: [id], onDelete: Cascade)
  app             App?                   @relation(fields: [appId], references: [slug], onDelete: Cascade)
  appId           String?
}

model Impersonations {
  id                 Int      @id @default(autoincrement())
  createdAt          DateTime @default(now())
  impersonatedUser   User     @relation("impersonated_user", fields: [impersonatedUserId], references: [id])
  impersonatedBy     User     @relation("impersonated_by_user", fields: [impersonatedById], references: [id])
  impersonatedUserId Int
  impersonatedById   Int
}

model ApiKey {
  id         String    @id @unique @default(cuid())
  userId     Int
  note       String?
  createdAt  DateTime  @default(now())
  expiresAt  DateTime?
  lastUsedAt DateTime?
  hashedKey  String    @unique()
  user       User?     @relation(fields: [userId], references: [id], onDelete: Cascade)
  app        App?      @relation(fields: [appId], references: [slug], onDelete: Cascade)
  appId      String?
}

model HashedLink {
  id          Int       @id @default(autoincrement())
  link        String    @unique()
  eventType   EventType @relation(fields: [eventTypeId], references: [id], onDelete: Cascade)
  eventTypeId Int       @unique
}

model Account {
  id                String  @id @default(cuid())
  userId            Int
  type              String
  provider          String
  providerAccountId String
  refresh_token     String? @db.Text
  access_token      String? @db.Text
  expires_at        Int?
  token_type        String?
  scope             String?
  id_token          String? @db.Text
  session_state     String?

  user User? @relation(fields: [userId], references: [id], onDelete: Cascade)

  @@unique([provider, providerAccountId])
}

model Session {
  id           String   @id @default(cuid())
  sessionToken String   @unique
  userId       Int
  expires      DateTime
  user         User?    @relation(fields: [userId], references: [id], onDelete: Cascade)
}

enum AppCategories {
  calendar
  messaging
  other
  payment
  video
  web3
}

model App {
  // The slug for the app store public page inside `/apps/[slug]`
  slug        String          @id @unique
  // The directory name for `/packages/app-store/[dirName]`
  dirName     String          @unique
  // Needed API Keys
  keys        Json?
  // One or multiple categories to which this app belongs
  categories  AppCategories[]
  createdAt   DateTime        @default(now())
  updatedAt   DateTime        @updatedAt
  credentials Credential[]
  Webhook     Webhook[]
  ApiKey      ApiKey[]
}

<<<<<<< HEAD
model AppReview {
  id          Int       @id @default(autoincrement())
  slug String @unique
  userId Int
  user User @relation(fields: [userId], references: [id], onDelete: Cascade)
  date DateTime
  rating Int
=======
model Feedback {
  id      Int      @id @default(autoincrement())
  date    DateTime
  userId  Int
  user    User     @relation(fields: [userId], references: [id], onDelete: Cascade)
  rating  String
>>>>>>> 323524b7
  comment String?
}<|MERGE_RESOLUTION|>--- conflicted
+++ resolved
@@ -480,7 +480,6 @@
   ApiKey      ApiKey[]
 }
 
-<<<<<<< HEAD
 model AppReview {
   id          Int       @id @default(autoincrement())
   slug String @unique
@@ -488,13 +487,13 @@
   user User @relation(fields: [userId], references: [id], onDelete: Cascade)
   date DateTime
   rating Int
-=======
+}
+
 model Feedback {
   id      Int      @id @default(autoincrement())
   date    DateTime
   userId  Int
   user    User     @relation(fields: [userId], references: [id], onDelete: Cascade)
   rating  String
->>>>>>> 323524b7
   comment String?
 }