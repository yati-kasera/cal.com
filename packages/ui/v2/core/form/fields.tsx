import { useId } from "@radix-ui/react-id";
import React, { forwardRef, ReactElement, ReactNode, Ref, useCallback, useEffect, useState } from "react";
import { Check, Circle, Info, X, Eye, EyeOff } from "react-feather";
import {
  FieldErrors,
  FieldValues,
  FormProvider,
  SubmitHandler,
  useFormContext,
  UseFormReturn,
} from "react-hook-form";

import classNames from "@calcom/lib/classNames";
import { getErrorFromUnknown } from "@calcom/lib/errors";
import { useLocale } from "@calcom/lib/hooks/useLocale";
import Select from "@calcom/ui/v2/core/form/Select";
import showToast from "@calcom/ui/v2/core/notifications";
import { Skeleton } from "@calcom/ui/v2/core/skeleton";
import { Tooltip } from "@calcom/ui/v2/core/tooltip";

import { Alert } from "../../../Alert";

type InputProps = JSX.IntrinsicElements["input"];

export const Input = forwardRef<HTMLInputElement, InputProps>(function Input(props, ref) {
  return (
    <input
      {...props}
      ref={ref}
      className={classNames(
        "mb-2 block h-9 w-full rounded-md border border-gray-300 py-2 px-3 text-sm placeholder:text-gray-400 hover:border-gray-400 focus:border-neutral-300 focus:outline-none focus:ring-2 focus:ring-neutral-800 focus:ring-offset-1",
        props.className
      )}
    />
  );
});

export function Label(props: JSX.IntrinsicElements["label"]) {
  return (
    <label
      {...props}
      className={classNames("mb-2 block text-sm font-medium leading-none text-gray-700", props.className)}>
      {props.children}
    </label>
  );
}

function HintsOrErrors<T extends FieldValues = FieldValues>(props: {
  hintErrors?: string[];
  fieldName: string;
  t: (key: string) => string;
}) {
  const methods = useFormContext() as ReturnType<typeof useFormContext> | null;
  /* If there's no methods it means we're using these components outside a React Hook Form context */
  if (!methods) return null;
  const { formState } = methods;
  const { hintErrors, fieldName, t } = props;

  // eslint-disable-next-line @typescript-eslint/ban-ts-comment
  // @ts-ignore
  const fieldErrors: FieldErrors<T> | undefined = formState.errors[fieldName];

  if (!hintErrors && fieldErrors && !fieldErrors.message) {
    // no hints passed, field errors exist and they are custom ones
    return (
      <div className="text-gray mt-2 flex items-center text-sm text-gray-700">
        <ul className="ml-2">
          {Object.keys(fieldErrors).map((key: string) => {
            return (
              <li key={key} className="text-blue-700">
                {t(`${fieldName}_hint_${key}`)}
              </li>
            );
          })}
        </ul>
      </div>
    );
  }

  if (hintErrors && fieldErrors) {
    // hints passed, field errors exist
    return (
      <div className="text-gray mt-2 flex items-center text-sm text-gray-700">
        <ul className="ml-2">
          {hintErrors.map((key: string) => {
            const submitted = formState.isSubmitted;
            const error = fieldErrors[key] || fieldErrors.message;
            return (
              <li
                key={key}
                className={error !== undefined ? (submitted ? "text-red-700" : "") : "text-green-600"}>
                {error !== undefined ? (
                  submitted ? (
                    <X size="12" strokeWidth="3" className="mr-2 -ml-1 inline-block" />
                  ) : (
                    <Circle fill="currentColor" size="5" className="mr-2 inline-block" />
                  )
                ) : (
                  <Check size="12" strokeWidth="3" className="mr-2 -ml-1 inline-block" />
                )}
                {t(`${fieldName}_hint_${key}`)}
              </li>
            );
          })}
        </ul>
      </div>
    );
  }

  // errors exist, not custom ones, just show them as is
  if (fieldErrors) {
    return (
      <div className="text-gray mt-2 flex items-center text-sm text-red-700">
        <Info className="mr-1 h-3 w-3" />
        <>{fieldErrors.message}</>
      </div>
    );
  }

  if (!hintErrors) return null;

  // hints passed, no errors exist, proceed to just show hints
  return (
    <div className="text-gray mt-2 flex items-center text-sm text-gray-700">
      <ul className="ml-2">
        {hintErrors.map((key: string) => {
          // if field was changed, as no error exist, show checked status and color
          const dirty = formState.dirtyFields[fieldName];
          return (
            <li key={key} className={!!dirty ? "text-green-600" : ""}>
              {!!dirty ? (
                <Check size="12" strokeWidth="3" className="mr-2 -ml-1 inline-block" />
              ) : (
                <Circle fill="currentColor" size="5" className="mr-2 inline-block" />
              )}
              {t(`${fieldName}_hint_${key}`)}
            </li>
          );
        })}
      </ul>
    </div>
  );
}

export function InputLeading(props: JSX.IntrinsicElements["div"]) {
  return (
    <span className="inline-flex flex-shrink-0 items-center rounded-l-sm border border-r-0 border-gray-300 bg-gray-50 px-3 text-gray-500 sm:text-sm">
      {props.children}
    </span>
  );
}

type InputFieldProps = {
  label?: ReactNode;
  hint?: ReactNode;
  hintErrors?: string[];
  addOnLeading?: ReactNode;
  addOnSuffix?: ReactNode;
  addOnFilled?: boolean;
  error?: string;
  labelSrOnly?: boolean;
  containerClassName?: string;
  t?: (key: string) => string;
} & React.ComponentProps<typeof Input> & {
    labelProps?: React.ComponentProps<typeof Label>;
    labelClassName?: string;
  };

type AddonProps = {
  children: React.ReactNode;
  isFilled?: boolean;
  className?: string;
  error?: boolean;
};

const Addon = ({ isFilled, children, className, error }: AddonProps) => (
  <div
    className={classNames(
      "addon-wrapper h-9 border border-gray-300 px-3",
      isFilled && "bg-gray-100",
      className
    )}>
    <div className={classNames("flex h-full flex-col justify-center px-1 text-sm", error && "text-red-900")}>
      <span className="whitespace-nowrap py-2.5">{children}</span>
    </div>
  </div>
);

const InputField = forwardRef<HTMLInputElement, InputFieldProps>(function InputField(props, ref) {
  const id = useId();
  const { t: _t, isLocaleReady, i18n } = useLocale();
  const t = props.t || _t;
  const name = props.name || "";
  const {
    label = t(name),
    labelProps,
    labelClassName,
    placeholder = isLocaleReady && i18n.exists(name + "_placeholder") ? t(name + "_placeholder") : "",
    className,
    addOnLeading,
    addOnSuffix,
    addOnFilled = true,
    hint,
    hintErrors,
    labelSrOnly,
    containerClassName,
    // eslint-disable-next-line @typescript-eslint/no-unused-vars
    t: __t,
    ...passThrough
  } = props;

  return (
    <div className={classNames(containerClassName)}>
      {!!name && (
        <Skeleton
          as={Label}
          htmlFor={id}
          loadingClassName="w-16"
          {...labelProps}
          className={classNames(labelClassName, labelSrOnly && "sr-only", props.error && "text-red-900")}>
          {label}
        </Skeleton>
      )}
      {addOnLeading || addOnSuffix ? (
<<<<<<< HEAD
        <div
          className={classNames(
            " mb-1 flex items-center rounded-md focus-within:outline-none focus-within:ring-2 focus-within:ring-neutral-800 focus-within:ring-offset-1",
            addOnSuffix && "group flex-row-reverse"
          )}>
          <div
            className={classNames(
              "h-9 border border-gray-300",
              addOnFilled && "bg-gray-100",
              addOnLeading && "rounded-l-md border-r-0 px-3",
              addOnSuffix && "rounded-r-md border-l-0"
            )}>
            <div
              className={classNames(
                "flex h-full flex-col justify-center px-1 text-sm",
                props.error && "text-red-900"
              )}>
              <span className="whitespace-nowrap py-2.5">{addOnLeading || addOnSuffix}</span>
            </div>
          </div>
=======
        <div className="relative mb-1 flex items-center rounded-md focus-within:outline-none focus-within:ring-2 focus-within:ring-neutral-800 focus-within:ring-offset-1">
          {addOnLeading && (
            <Addon isFilled={addOnFilled} className="rounded-l-md border-r-0">
              {addOnLeading}
            </Addon>
          )}
>>>>>>> 50151403
          <Input
            id={id}
            placeholder={placeholder}
            className={classNames(
              className,
              addOnLeading && "rounded-l-none",
              addOnSuffix && "rounded-r-none",
              "!my-0 !ring-0"
            )}
            {...passThrough}
            ref={ref}
          />
          {addOnSuffix && (
            <Addon isFilled={addOnFilled} className="rounded-r-md border-l-0">
              {addOnSuffix}
            </Addon>
          )}
        </div>
      ) : (
        <Input id={id} placeholder={placeholder} className={className} {...passThrough} ref={ref} />
      )}
      <HintsOrErrors hintErrors={hintErrors} fieldName={name} t={t} />
      {hint && <div className="text-gray mt-2 flex items-center text-sm text-gray-700">{hint}</div>}
    </div>
  );
});

export const TextField = forwardRef<HTMLInputElement, InputFieldProps>(function TextField(props, ref) {
  return <InputField ref={ref} {...props} />;
});

export const PasswordField = forwardRef<HTMLInputElement, InputFieldProps>(function PasswordField(
  props,
  ref
) {
  const { t } = useLocale();
  const [isPasswordVisible, setIsPasswordVisible] = useState(false);
  const toggleIsPasswordVisible = useCallback(
    () => setIsPasswordVisible(!isPasswordVisible),
    [isPasswordVisible, setIsPasswordVisible]
  );
  const textLabel = isPasswordVisible ? t("hide_password") : t("show_password");

  return (
    <div className="relative [&_.group:hover_.addon-wrapper]:border-gray-400 [&_.group:focus-within_.addon-wrapper]:border-neutral-300">
      <InputField
        type={isPasswordVisible ? "text" : "password"}
        placeholder={props.placeholder || "•••••••••••••"}
        ref={ref}
        {...props}
        className={classNames("mb-0 border-r-0 pr-10", props.className)}
        addOnFilled={false}
        addOnSuffix={
          <Tooltip content={textLabel}>
            <button
              className="absolute right-3 bottom-0 h-9 text-gray-900"
              type="button"
              onClick={() => toggleIsPasswordVisible()}>
              {isPasswordVisible ? (
                <EyeOff className="h-4 stroke-[2.5px]" />
              ) : (
                <Eye className="h-4 stroke-[2.5px]" />
              )}
              <span className="sr-only">{textLabel}</span>
            </button>
          </Tooltip>
        }
      />
    </div>
  );
});

export const EmailInput = forwardRef<HTMLInputElement, InputFieldProps>(function EmailInput(props, ref) {
  return (
    <Input
      ref={ref}
      type="email"
      autoCapitalize="none"
      autoComplete="email"
      autoCorrect="off"
      inputMode="email"
      {...props}
    />
  );
});

export const EmailField = forwardRef<HTMLInputElement, InputFieldProps>(function EmailField(props, ref) {
  return (
    <InputField
      ref={ref}
      type="email"
      autoCapitalize="none"
      autoComplete="email"
      autoCorrect="off"
      inputMode="email"
      {...props}
    />
  );
});

type TextAreaProps = JSX.IntrinsicElements["textarea"];

export const TextArea = forwardRef<HTMLTextAreaElement, TextAreaProps>(function TextAreaInput(props, ref) {
  return (
    <textarea
      ref={ref}
      {...props}
      className={classNames(
        "block w-full rounded-md border border-gray-300 py-2 px-3 hover:border-gray-400 focus:border-neutral-300 focus:outline-none focus:ring-2 focus:ring-neutral-800 focus:ring-offset-1 sm:text-sm",
        props.className
      )}
    />
  );
});

type TextAreaFieldProps = {
  label?: ReactNode;
  t?: (key: string) => string;
} & React.ComponentProps<typeof TextArea> & {
    name: string;
    labelProps?: React.ComponentProps<typeof Label>;
  };

export const TextAreaField = forwardRef<HTMLTextAreaElement, TextAreaFieldProps>(function TextField(
  props,
  ref
) {
  const id = useId();
  const { t: _t } = useLocale();
  const t = props.t || _t;
  const methods = useFormContext();
  const {
    label = t(props.name as string),
    labelProps,
    /** Prevents displaying untranslated placeholder keys */
    placeholder = t(props.name + "_placeholder") !== props.name + "_placeholder"
      ? t(props.name + "_placeholder")
      : "",
    ...passThrough
  } = props;
  return (
    <div>
      {!!props.name && (
        <Label htmlFor={id} {...labelProps}>
          {label}
        </Label>
      )}
      <TextArea ref={ref} placeholder={placeholder} {...passThrough} />
      {methods?.formState?.errors[props.name]?.message && (
        <Alert
          className="mt-1"
          severity="error"
          message={<>{methods.formState.errors[props.name]!.message}</>}
        />
      )}
    </div>
  );
});

type FormProps<T extends object> = { form: UseFormReturn<T>; handleSubmit: SubmitHandler<T> } & Omit<
  JSX.IntrinsicElements["form"],
  "onSubmit"
>;

const PlainForm = <T extends FieldValues>(props: FormProps<T>, ref: Ref<HTMLFormElement>) => {
  const { form, handleSubmit, ...passThrough } = props;

  return (
    <FormProvider {...form}>
      <form
        ref={ref}
        onSubmit={(event) => {
          event.preventDefault();
          event.stopPropagation();
          form
            .handleSubmit(handleSubmit)(event)
            .catch((err) => {
              showToast(`${getErrorFromUnknown(err).message}`, "error");
            });
        }}
        {...passThrough}>
        {
          /* @see https://react-hook-form.com/advanced-usage/#SmartFormComponent */
          React.Children.map(props.children, (child) => {
            return typeof child !== "string" &&
              typeof child !== "number" &&
              typeof child !== "boolean" &&
              child &&
              "props" in child &&
              child.props.name
              ? React.createElement(child.type, {
                  ...{
                    ...child.props,
                    register: form.register,
                    key: child.props.name,
                  },
                })
              : child;
          })
        }
      </form>
    </FormProvider>
  );
};

export const Form = forwardRef(PlainForm) as <T extends FieldValues>(
  p: FormProps<T> & { ref?: Ref<HTMLFormElement> }
) => ReactElement;

export function FieldsetLegend(props: JSX.IntrinsicElements["legend"]) {
  return (
    <legend {...props} className={classNames("text-sm font-medium text-gray-700", props.className)}>
      {props.children}
    </legend>
  );
}

export function InputGroupBox(props: JSX.IntrinsicElements["div"]) {
  return (
    <div
      {...props}
      className={classNames("space-y-2 rounded-sm border border-gray-300 bg-white p-2", props.className)}>
      {props.children}
    </div>
  );
}

export const MinutesField = (props: Omit<InputFieldProps, "name"> & { name: string }) => {
  const form = useFormContext();
  const [timeUnit, setTimeUnit] = useState<typeof TIME_UNIT_OPTIONS[number]>();
  return (
    <TimeUnitField
      onTimeUnitChange={setTimeUnit}
      {...form.register(props.name, {
        required: true,
        setValueAs: (value) => Number(value / (timeUnit?.asNumber || 1)),
      })}
      {...props}
    />
  );
};

const TIME_UNIT_OPTIONS = [
  { value: "day", label: "days", asNumber: 1440 },
  { value: "hour", label: "hours", asNumber: 60 },
  { value: "minute", label: "mins", asNumber: 1 },
];

export const TimeUnitField = forwardRef<
  HTMLInputElement,
  Omit<InputFieldProps, "name"> & {
    onTimeUnitChange: (timeUnit: typeof TIME_UNIT_OPTIONS[number]) => void;
    name: string;
  }
>(function TimeUnitField({ onTimeUnitChange, ...props }, ref) {
  const { watch, setValue } = useFormContext();

  const [displayValue, setDisplayValue] = useState<number>();
  const [selectedTimeUnit, setSelectedTimeUnit] = useState<typeof TIME_UNIT_OPTIONS[number]>(
    // eslint-disable-next-line @typescript-eslint/no-non-null-assertion
    TIME_UNIT_OPTIONS.find((option) => option.value === "minute")!
  );

  useEffect(() => {
    setValue(props.name, displayValue * selectedTimeUnit.asNumber);
  }, [displayValue, selectedTimeUnit, props.name, setValue]);

  console.log(watch(props.name), displayValue);

  return (
    <>
      {/* Actual value (in minutes) of input field */}
      <input type="hidden" ref={ref} />
      <InputField
        type="number"
        onKeyUp={(e) => {
          setValue(props.name, Number(e.target.value) * selectedTimeUnit.asNumber);
        }}
        value={displayValue}
        onChange={(e) => setDisplayValue(Number(e.target.value))}
        min={0}
        addOnSuffix={
          <Select
            className="focus:outline-none"
            noInputStyle
            value={selectedTimeUnit}
            onChange={(newValue) => {
              if (!newValue) return;
              setSelectedTimeUnit(newValue);
              onTimeUnitChange(newValue);
            }}
            options={TIME_UNIT_OPTIONS}
          />
        }
      />
    </>
  );
});<|MERGE_RESOLUTION|>--- conflicted
+++ resolved
@@ -222,35 +222,12 @@
         </Skeleton>
       )}
       {addOnLeading || addOnSuffix ? (
-<<<<<<< HEAD
-        <div
-          className={classNames(
-            " mb-1 flex items-center rounded-md focus-within:outline-none focus-within:ring-2 focus-within:ring-neutral-800 focus-within:ring-offset-1",
-            addOnSuffix && "group flex-row-reverse"
-          )}>
-          <div
-            className={classNames(
-              "h-9 border border-gray-300",
-              addOnFilled && "bg-gray-100",
-              addOnLeading && "rounded-l-md border-r-0 px-3",
-              addOnSuffix && "rounded-r-md border-l-0"
-            )}>
-            <div
-              className={classNames(
-                "flex h-full flex-col justify-center px-1 text-sm",
-                props.error && "text-red-900"
-              )}>
-              <span className="whitespace-nowrap py-2.5">{addOnLeading || addOnSuffix}</span>
-            </div>
-          </div>
-=======
         <div className="relative mb-1 flex items-center rounded-md focus-within:outline-none focus-within:ring-2 focus-within:ring-neutral-800 focus-within:ring-offset-1">
           {addOnLeading && (
             <Addon isFilled={addOnFilled} className="rounded-l-md border-r-0">
               {addOnLeading}
             </Addon>
           )}
->>>>>>> 50151403
           <Input
             id={id}
             placeholder={placeholder}
