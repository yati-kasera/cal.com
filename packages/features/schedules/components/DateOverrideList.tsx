import { UseFieldArrayRemove } from "react-hook-form";

import { useLocale } from "@calcom/lib/hooks/useLocale";
import { TimeRange, WorkingHours } from "@calcom/types/schedule";
import { Button, DialogTrigger, Tooltip } from "@calcom/ui";
import { FiEdit2, FiTrash2 } from "@calcom/ui/components/icon";

import DateOverrideInputDialog from "./DateOverrideInputDialog";

const DateOverrideList = ({
  items,
  remove,
  update,
  workingHours,
  excludedDates = [],
}: {
  remove: UseFieldArrayRemove;
  // eslint-disable-next-line @typescript-eslint/no-explicit-any
  update: any;
  items: { ranges: TimeRange[]; id: string }[];
  workingHours: WorkingHours[];
  excludedDates?: string[];
}) => {
  const { t, i18n } = useLocale();
  if (!items.length) {
    return <></>;
  }

  const timeSpan = ({ start, end }: TimeRange) => {
    return (
      new Intl.DateTimeFormat(i18n.language, { hour: "numeric", minute: "numeric", hour12: true }).format(
        new Date(start.toISOString().slice(0, -1))
      ) +
      " - " +
      new Intl.DateTimeFormat(i18n.language, { hour: "numeric", minute: "numeric", hour12: true }).format(
        new Date(end.toISOString().slice(0, -1))
      )
    );
  };

  return (
    <ul className="rounded border border-gray-200" data-testid="date-overrides-list">
      {items.map((item, index) => (
        <li key={item.id} className="flex justify-between border-b px-5 py-4 last:border-b-0">
          <div>
            <h3 className="text-sm text-gray-900">
              {new Intl.DateTimeFormat("en-GB", {
                weekday: "short",
                month: "long",
                day: "numeric",
              }).format(item.ranges[0].start)}
            </h3>
            {item.ranges[0].end.getUTCHours() === 0 && item.ranges[0].end.getUTCMinutes() === 0 ? (
              <p className="text-xs text-gray-500">{t("unavailable")}</p>
            ) : (
              item.ranges.map((range, i) => (
                <p key={i} className="text-xs text-gray-500">
                  {timeSpan(range)}
                </p>
              ))
            )}
          </div>
<<<<<<< HEAD
          <div className="flex space-x-2 rtl:space-x-reverse">
            <Button
              className="text-gray-700"
              tooltip={t("delete")}
              color="minimal"
              variant="icon"
              StartIcon={FiTrash2}
              onClick={() => remove(index)}
            />
=======
          <div className="flex flex-row-reverse gap-5 space-x-2 rtl:space-x-reverse">
>>>>>>> 43a044d5
            <DateOverrideInputDialog
              excludedDates={excludedDates}
              workingHours={workingHours}
              value={item.ranges}
              onChange={(ranges) => {
                update(index, {
                  ranges,
                });
              }}
              Trigger={
                <DialogTrigger asChild>
                  <Button
                    tooltip={t("edit")}
                    className="text-gray-700"
                    color="minimal"
                    variant="icon"
                    StartIcon={FiEdit2}
                  />
                </DialogTrigger>
              }
            />
          </div>
        </li>
      ))}
    </ul>
  );
};

export default DateOverrideList;<|MERGE_RESOLUTION|>--- conflicted
+++ resolved
@@ -60,8 +60,7 @@
               ))
             )}
           </div>
-<<<<<<< HEAD
-          <div className="flex space-x-2 rtl:space-x-reverse">
+          <div className="flex flex-row-reverse gap-5 space-x-2 rtl:space-x-reverse">
             <Button
               className="text-gray-700"
               tooltip={t("delete")}
@@ -70,9 +69,6 @@
               StartIcon={FiTrash2}
               onClick={() => remove(index)}
             />
-=======
-          <div className="flex flex-row-reverse gap-5 space-x-2 rtl:space-x-reverse">
->>>>>>> 43a044d5
             <DateOverrideInputDialog
               excludedDates={excludedDates}
               workingHours={workingHours}
