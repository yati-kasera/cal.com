import { MembershipRole } from "@prisma/client";
<<<<<<< HEAD
import React, { useMemo } from "react";
import { useForm, Controller, useFormContext } from "react-hook-form";

import { useLocale } from "@calcom/lib/hooks/useLocale";
import { Button, Dialog, DialogContent, DialogFooter, Select, TextField } from "@calcom/ui/v2";
import { Form } from "@calcom/ui/v2/core/form";
import CheckboxField from "@calcom/ui/v2/core/form/Checkbox";

import { NewTeamFormValues, PendingMember } from "../lib/types";
=======
import { useMemo } from "react";
import { Controller, useForm, useFormContext } from "react-hook-form";

import { useLocale } from "@calcom/lib/hooks/useLocale";
import { Button, TextField } from "@calcom/ui/components";
import CheckboxField from "@calcom/ui/components/form/checkbox/Checkbox";
import { Form } from "@calcom/ui/form/fields";
import { Dialog, DialogContent, DialogFooter, Select } from "@calcom/ui/v2";

import { NewTeamFormValues } from "../lib/types";
>>>>>>> 401d90aa

type MemberInvitationModalProps = {
  isOpen: boolean;
  onExit: () => void;
  onSubmit: (values: NewMemberForm) => void;
<<<<<<< HEAD
  members: PendingMember[];
=======
>>>>>>> 401d90aa
};

type MembershipRoleOption = {
  value: MembershipRole;
  label: string;
};

export interface NewMemberForm {
  emailOrUsername: string;
  role: MembershipRoleOption;
  sendInviteEmail: boolean;
}

export default function MemberInvitationModal(props: MemberInvitationModalProps) {
  const { t } = useLocale();

  const options: MembershipRoleOption[] = useMemo(() => {
    return [
      { value: "MEMBER", label: t("member") },
      { value: "ADMIN", label: t("admin") },
      { value: "OWNER", label: t("owner") },
    ];
  }, [t]);

<<<<<<< HEAD
  const newMemberFormMethods = useForm<NewMemberForm>();

  const validateUniqueInvite = (value: string) => {
    return !(
      props.members.some((member) => member?.username === value) ||
      props.members.some((member) => member?.email === value)
=======
  const formMethods = useFormContext<NewTeamFormValues>();
  const newMemberFormMethods = useForm<NewMemberForm>();

  const validateUniqueInvite = (value: string) => {
    const members = formMethods.getValues("members");
    return !(
      members.some((member) => member?.username === value) ||
      members.some((member) => member?.email === value)
>>>>>>> 401d90aa
    );
  };

  return (
    <Dialog
      open={props.isOpen}
      onOpenChange={() => {
        props.onExit();
        newMemberFormMethods.reset();
      }}>
      <DialogContent
        type="creation"
        useOwnActionButtons
        title={t("invite_new_member")}
        description={
          <span className=" text-sm leading-tight text-gray-500">
            Note: This will <span className="font-medium text-gray-900">cost an extra seat ($12/m)</span> on
            your subscription once this member accepts your invite.
          </span>
        }>
        <Form form={newMemberFormMethods} handleSubmit={(values) => props.onSubmit(values)}>
          <div className="space-y-4">
            <Controller
              name="emailOrUsername"
              control={newMemberFormMethods.control}
              rules={{
                required: t("enter_email_or_username"),
                validate: (value) => validateUniqueInvite(value) || t("member_already_invited"),
              }}
              render={({ field: { onChange }, fieldState: { error } }) => (
                <>
                  <TextField
                    label={t("email_or_username")}
                    id="inviteUser"
                    name="inviteUser"
                    placeholder="email@example.com"
                    required
                    onChange={onChange}
                  />
                  {error && <span className="text-sm text-red-800">{error.message}</span>}
                </>
              )}
            />
            <Controller
              name="role"
              control={newMemberFormMethods.control}
              defaultValue={options[0]}
              render={({ field: { onChange } }) => (
                <div>
                  <label
                    className="mb-1 block text-sm font-medium tracking-wide text-gray-700"
                    htmlFor="role">
                    {t("role")}
                  </label>
                  <Select
                    defaultValue={options[0]}
                    options={options.slice(0, 2)}
                    id="role"
                    name="role"
                    className="mt-1 block w-full rounded-sm border-gray-300 text-sm"
                    onChange={onChange}
                  />
                </div>
              )}
            />
            <Controller
              name="sendInviteEmail"
              control={newMemberFormMethods.control}
              defaultValue={false}
              render={() => (
                <div className="relative flex items-start">
                  <CheckboxField
                    description={t("send_invite_email")}
                    onChange={(e) => newMemberFormMethods.setValue("sendInviteEmail", e.target.checked)}
                  />
                </div>
              )}
            />
          </div>
          <DialogFooter>
            <Button
              type="button"
              color="secondary"
              onClick={() => {
                props.onExit();
                newMemberFormMethods.reset();
              }}>
              {t("cancel")}
            </Button>
            <Button
              // onClick={() => props.onSubmit(newMemberFormMethods.getValues())}
              type="submit"
              color="primary"
              className="ltr:ml-2 rtl:mr-2"
              data-testid="invite-new-member-button">
              {t("invite")}
            </Button>
          </DialogFooter>
        </Form>
      </DialogContent>
    </Dialog>
  );
}<|MERGE_RESOLUTION|>--- conflicted
+++ resolved
@@ -1,15 +1,4 @@
 import { MembershipRole } from "@prisma/client";
-<<<<<<< HEAD
-import React, { useMemo } from "react";
-import { useForm, Controller, useFormContext } from "react-hook-form";
-
-import { useLocale } from "@calcom/lib/hooks/useLocale";
-import { Button, Dialog, DialogContent, DialogFooter, Select, TextField } from "@calcom/ui/v2";
-import { Form } from "@calcom/ui/v2/core/form";
-import CheckboxField from "@calcom/ui/v2/core/form/Checkbox";
-
-import { NewTeamFormValues, PendingMember } from "../lib/types";
-=======
 import { useMemo } from "react";
 import { Controller, useForm, useFormContext } from "react-hook-form";
 
@@ -20,16 +9,12 @@
 import { Dialog, DialogContent, DialogFooter, Select } from "@calcom/ui/v2";
 
 import { NewTeamFormValues } from "../lib/types";
->>>>>>> 401d90aa
 
 type MemberInvitationModalProps = {
   isOpen: boolean;
   onExit: () => void;
   onSubmit: (values: NewMemberForm) => void;
-<<<<<<< HEAD
   members: PendingMember[];
-=======
->>>>>>> 401d90aa
 };
 
 type MembershipRoleOption = {
@@ -54,23 +39,12 @@
     ];
   }, [t]);
 
-<<<<<<< HEAD
   const newMemberFormMethods = useForm<NewMemberForm>();
 
   const validateUniqueInvite = (value: string) => {
     return !(
       props.members.some((member) => member?.username === value) ||
       props.members.some((member) => member?.email === value)
-=======
-  const formMethods = useFormContext<NewTeamFormValues>();
-  const newMemberFormMethods = useForm<NewMemberForm>();
-
-  const validateUniqueInvite = (value: string) => {
-    const members = formMethods.getValues("members");
-    return !(
-      members.some((member) => member?.username === value) ||
-      members.some((member) => member?.email === value)
->>>>>>> 401d90aa
     );
   };
 
