// TODO: i18n
import { useRouter } from "next/router";

import SkeletonLoaderTeamList from "@calcom/features/ee/teams/components/SkeletonloaderTeamList";
import { FilterResults } from "@calcom/features/filters/components/FilterResults";
import { TeamsFilter } from "@calcom/features/filters/components/TeamsFilter";
import { getTeamsFiltersFromQuery } from "@calcom/features/filters/lib/getTeamsFiltersFromQuery";
import Shell, { ShellMain } from "@calcom/features/shell/Shell";
import { UpgradeTip } from "@calcom/features/tips";
import { WEBAPP_URL } from "@calcom/lib/constants";
import useApp from "@calcom/lib/hooks/useApp";
import { useHasPaidPlan } from "@calcom/lib/hooks/useHasPaidPlan";
import { useLocale } from "@calcom/lib/hooks/useLocale";
import { trpc } from "@calcom/trpc/react";
import type {
  AppGetServerSidePropsContext,
  AppPrisma,
  AppSsrInit,
  AppUser,
} from "@calcom/types/AppGetServerSideProps";
import { Badge, ButtonGroup, EmptyScreen, List, ListLinkItem, Tooltip, Button } from "@calcom/ui";
import { CreateButtonWithTeamsList } from "@calcom/ui";
import {
  GitMerge,
  ExternalLink,
  Link as LinkIcon,
  Edit,
  Download,
  Code,
  Copy,
  Trash,
  Menu,
  MessageCircle,
  FileText,
  Shuffle,
  BarChart,
  CheckCircle,
  Mail,
} from "@calcom/ui/components/icon";

import type { inferSSRProps } from "@lib/types/inferSSRProps";

import {
  createAction,
  FormAction,
  FormActionsDropdown,
  FormActionsProvider,
} from "../../components/FormActions";
import { isFallbackRoute } from "../../lib/isFallbackRoute";

function NewFormButton() {
  const { t } = useLocale();
  const router = useRouter();
  return (
    <CreateButtonWithTeamsList
      subtitle={t("create_routing_form_on").toUpperCase()}
      data-testid="new-routing-form"
      createFunction={(teamId) => {
        createAction({ router, teamId: teamId ?? null });
      }}
    />
  );
}

export default function RoutingForms({
  appUrl,
}: inferSSRProps<typeof getServerSideProps> & { appUrl: string }) {
  const { t } = useLocale();
  const { hasPaidPlan } = useHasPaidPlan();
  const router = useRouter();

  const filters = getTeamsFiltersFromQuery(router.query);

  const queryRes = trpc.viewer.appRoutingForms.forms.useQuery({
    filters,
  });

  const { data: typeformApp } = useApp("typeform");
  const forms = queryRes.data?.filtered;
  const features = [
    {
      icon: <FileText className="h-5 w-5 text-orange-500" />,
      title: t("create_your_first_form"),
      description: t("create_your_first_form_description"),
    },
    {
      icon: <Shuffle className="h-5 w-5 text-lime-500" />,
      title: t("create_your_first_route"),
      description: t("route_to_the_right_person"),
    },
    {
      icon: <BarChart className="h-5 w-5 text-blue-500" />,
      title: t("reporting"),
      description: t("reporting_feature"),
    },
    {
      icon: <CheckCircle className="h-5 w-5 text-teal-500" />,
      title: t("test_routing_form"),
      description: t("test_preview_description"),
    },
    {
      icon: <Mail className="h-5 w-5 text-yellow-500" />,
      title: t("routing_forms_send_email_owner"),
      description: t("routing_forms_send_email_owner_description"),
    },
    {
      icon: <Download className="h-5 w-5 text-violet-500" />,
      title: t("download_responses"),
      description: t("download_responses_description"),
    },
  ];

  return (
    <ShellMain
      heading="Routing Forms"
      CTA={hasPaidPlan && forms?.length ? <NewFormButton /> : null}
      subtitle={t("routing_forms_description")}>
      <UpgradeTip
        title={t("teams_plan_required")}
        description={t("routing_forms_are_a_great_way")}
        features={features}
        background="/tips/routing-forms"
        isParentLoading={<SkeletonLoaderTeamList />}
        buttons={
          <div className="space-y-2 rtl:space-x-reverse sm:space-x-2">
            <ButtonGroup>
              <Button color="primary" href={`${WEBAPP_URL}/settings/teams/new`}>
                {t("upgrade")}
              </Button>
              <Button color="minimal" href="https://go.cal.com/teams-video" target="_blank">
                {t("learn_more")}
              </Button>
            </ButtonGroup>
          </div>
        }>
        <FormActionsProvider appUrl={appUrl}>
          <div className="-mx-4 md:-mx-8">
            <div className="mb-10 w-full px-4 pb-2 sm:px-6 md:px-8">
              <div className="flex">
                <TeamsFilter />
              </div>
              <FilterResults
                queryRes={queryRes}
                emptyScreen={
                  <EmptyScreen
                    Icon={GitMerge}
                    headline={t("create_your_first_form")}
                    description={t("create_your_first_form_description")}
                    buttonRaw={<NewFormButton />}
                  />
                }
                noResultsScreen={
                  <EmptyScreen
                    Icon={GitMerge}
                    headline={t("no_results_for_filter")}
                    description={t("change_filter_common")}
                  />
                }
                SkeletonLoader={SkeletonLoaderTeamList}>
                <div className="bg-default mb-16 overflow-hidden">
                  <List data-testid="routing-forms-list">
                    {forms?.map(({ form, readOnly }) => {
                      if (!form) {
                        return null;
                      }

                      const description = form.description || "";
                      form.routes = form.routes || [];
                      const fields = form.fields || [];
                      const userRoutes = form.routes.filter((route) => !isFallbackRoute(route));
                      return (
                        <ListLinkItem
                          key={form.id}
                          href={appUrl + "/form-edit/" + form.id}
                          heading={form.name}
                          disabled={readOnly}
                          subHeading={description}
                          className="space-x-2 rtl:space-x-reverse"
                          actions={
                            <>
                              {form.team?.name && (
                                <div className="border-r-2 border-neutral-300">
                                  <Badge className="ltr:mr-2 rtl:ml-2" variant="gray">
                                    {form.team.name}
                                  </Badge>
                                </div>
                              )}
                              <FormAction
                                disabled={readOnly}
                                className="self-center"
                                action="toggle"
                                routingForm={form}
                              />
                              <ButtonGroup combined>
                                <Tooltip content={t("preview")}>
                                  <FormAction
                                    action="preview"
                                    routingForm={form}
                                    target="_blank"
                                    StartIcon={ExternalLink}
                                    color="secondary"
                                    variant="icon"
                                  />
                                </Tooltip>
                                <FormAction
                                  routingForm={form}
                                  action="copyLink"
                                  color="secondary"
                                  variant="icon"
                                  StartIcon={LinkIcon}
                                  tooltip={t("copy_link_to_form")}
                                />
                                <FormAction
                                  routingForm={form}
                                  action="embed"
                                  color="secondary"
                                  variant="icon"
                                  StartIcon={Code}
                                  tooltip={t("embed")}
                                />
<<<<<<< HEAD
                                <FormActionsDropdown form={form} disabled={readOnly}>
=======
                                <FormActionsDropdown disabled={readOnly}>
>>>>>>> faac3d0f
                                  <FormAction
                                    action="edit"
                                    routingForm={form}
                                    color="minimal"
                                    className="!flex"
                                    StartIcon={Edit}>
                                    {t("edit")}
                                  </FormAction>
                                  <FormAction
                                    action="download"
                                    routingForm={form}
                                    color="minimal"
                                    StartIcon={Download}>
                                    {t("download_responses")}
                                  </FormAction>
                                  <FormAction
                                    action="duplicate"
                                    routingForm={form}
                                    color="minimal"
                                    className="w-full"
                                    StartIcon={Copy}>
                                    {t("duplicate")}
                                  </FormAction>
                                  {typeformApp?.isInstalled ? (
                                    <FormAction
                                      data-testid="copy-redirect-url"
                                      routingForm={form}
                                      action="copyRedirectUrl"
                                      color="minimal"
                                      type="button"
                                      StartIcon={LinkIcon}>
                                      {t("Copy Typeform Redirect Url")}
                                    </FormAction>
                                  ) : null}
                                  <FormAction
                                    action="_delete"
                                    routingForm={form}
                                    color="destructive"
                                    className="w-full"
                                    StartIcon={Trash}>
                                    {t("delete")}
                                  </FormAction>
                                </FormActionsDropdown>
                              </ButtonGroup>
                            </>
                          }>
                          <div className="flex flex-wrap gap-1">
                            <Badge variant="gray" startIcon={Menu}>
                              {fields.length} {fields.length === 1 ? "field" : "fields"}
                            </Badge>
                            <Badge variant="gray" startIcon={GitMerge}>
                              {userRoutes.length} {userRoutes.length === 1 ? "route" : "routes"}
                            </Badge>
                            <Badge variant="gray" startIcon={MessageCircle}>
                              {form._count.responses} {form._count.responses === 1 ? "response" : "responses"}
                            </Badge>
                          </div>
                        </ListLinkItem>
                      );
                    })}
                  </List>
                </div>
              </FilterResults>
            </div>
          </div>
        </FormActionsProvider>
      </UpgradeTip>
    </ShellMain>
  );
}

RoutingForms.getLayout = (page: React.ReactElement) => {
  return (
    <Shell withoutMain={true} hideHeadingOnMobile>
      {page}
    </Shell>
  );
};

export const getServerSideProps = async function getServerSideProps(
  context: AppGetServerSidePropsContext,
  prisma: AppPrisma,
  user: AppUser,
  ssrInit: AppSsrInit
) {
  if (!user) {
    return {
      redirect: {
        permanent: false,
        destination: "/auth/login",
      },
    };
  }
  const ssr = await ssrInit(context);

  const filters = getTeamsFiltersFromQuery(context.query);

  await ssr.viewer.appRoutingForms.forms.prefetch({
    filters,
  });
  // Prefetch this so that New Button is immediately available
  await ssr.viewer.teamsAndUserProfilesQuery.prefetch();
  return {
    props: {
      trpcState: ssr.dehydrate(),
    },
  };
};<|MERGE_RESOLUTION|>--- conflicted
+++ resolved
@@ -218,11 +218,7 @@
                                   StartIcon={Code}
                                   tooltip={t("embed")}
                                 />
-<<<<<<< HEAD
-                                <FormActionsDropdown form={form} disabled={readOnly}>
-=======
                                 <FormActionsDropdown disabled={readOnly}>
->>>>>>> faac3d0f
                                   <FormAction
                                     action="edit"
                                     routingForm={form}
