<<<<<<< HEAD
// import * as example from "./_example";
import * as applecalendar from "./applecalendar";
import * as caldavcalendar from "./caldavcalendar";
import * as closecom from "./closecom";
import * as dailyvideo from "./dailyvideo";
import * as exchange2013calendar from "./exchange2013calendar";
import * as exchange2016calendar from "./exchange2016calendar";
import * as exchangecalendar from "./exchangecalendar";
import * as giphy from "./giphy";
import * as googlecalendar from "./googlecalendar";
import * as googlevideo from "./googlevideo";
import * as hubspot from "./hubspot";
import * as huddle01video from "./huddle01video";
import * as jitsivideo from "./jitsivideo";
import * as larkcalendar from "./larkcalendar";
import * as office365calendar from "./office365calendar";
import * as office365video from "./office365video";
import * as plausible from "./plausible";
import * as salesforce from "./salesforce";
import * as sendgrid from "./sendgrid";
import * as stripepayment from "./stripepayment";
import * as tandemvideo from "./tandemvideo";
import * as vital from "./vital";
import * as wipemycalother from "./wipemycalother";
import * as zapier from "./zapier";
import * as zohocalendar from "./zohocalendar";
import * as zoomvideo from "./zoomvideo";

const appStore = {
  //   example,
  applecalendar,
  caldavcalendar,
  closecom,
  dailyvideo,
  googlecalendar,
  googlevideo,
  hubspot,
  huddle01video,
  jitsivideo,
  larkcalendar,
  office365calendar,
  office365video,
  plausible,
  salesforce,
  sendgrid,
  stripepayment,
  tandemvideo,
  vital,
  zoomvideo,
  wipemycalother,
  giphy,
  zapier,
  exchange2013calendar,
  exchange2016calendar,
  exchangecalendar,
  zohocalendar,
=======
const appStore = {
  // example: import("./example"),
  applecalendar: import("./applecalendar"),
  caldavcalendar: import("./caldavcalendar"),
  closecom: import("./closecom"),
  dailyvideo: import("./dailyvideo"),
  googlecalendar: import("./googlecalendar"),
  googlevideo: import("./googlevideo"),
  hubspot: import("./hubspot"),
  huddle01video: import("./huddle01video"),
  jitsivideo: import("./jitsivideo"),
  larkcalendar: import("./larkcalendar"),
  office365calendar: import("./office365calendar"),
  office365video: import("./office365video"),
  plausible: import("./plausible"),
  salesforce: import("./salesforce"),
  zohocrm: import("./zohocrm"),
  sendgrid: import("./sendgrid"),
  stripepayment: import("./stripepayment"),
  tandemvideo: import("./tandemvideo"),
  vital: import("./vital"),
  zoomvideo: import("./zoomvideo"),
  wipemycalother: import("./wipemycalother"),
  giphy: import("./giphy"),
  zapier: import("./zapier"),
  exchange2013calendar: import("./exchange2013calendar"),
  exchange2016calendar: import("./exchange2016calendar"),
  exchangecalendar: import("./exchangecalendar"),
  facetime: import("./facetime"),
  sylapsvideo: import("./sylapsvideo"),
>>>>>>> 5b7c55b0
};

export default appStore;<|MERGE_RESOLUTION|>--- conflicted
+++ resolved
@@ -1,61 +1,3 @@
-<<<<<<< HEAD
-// import * as example from "./_example";
-import * as applecalendar from "./applecalendar";
-import * as caldavcalendar from "./caldavcalendar";
-import * as closecom from "./closecom";
-import * as dailyvideo from "./dailyvideo";
-import * as exchange2013calendar from "./exchange2013calendar";
-import * as exchange2016calendar from "./exchange2016calendar";
-import * as exchangecalendar from "./exchangecalendar";
-import * as giphy from "./giphy";
-import * as googlecalendar from "./googlecalendar";
-import * as googlevideo from "./googlevideo";
-import * as hubspot from "./hubspot";
-import * as huddle01video from "./huddle01video";
-import * as jitsivideo from "./jitsivideo";
-import * as larkcalendar from "./larkcalendar";
-import * as office365calendar from "./office365calendar";
-import * as office365video from "./office365video";
-import * as plausible from "./plausible";
-import * as salesforce from "./salesforce";
-import * as sendgrid from "./sendgrid";
-import * as stripepayment from "./stripepayment";
-import * as tandemvideo from "./tandemvideo";
-import * as vital from "./vital";
-import * as wipemycalother from "./wipemycalother";
-import * as zapier from "./zapier";
-import * as zohocalendar from "./zohocalendar";
-import * as zoomvideo from "./zoomvideo";
-
-const appStore = {
-  //   example,
-  applecalendar,
-  caldavcalendar,
-  closecom,
-  dailyvideo,
-  googlecalendar,
-  googlevideo,
-  hubspot,
-  huddle01video,
-  jitsivideo,
-  larkcalendar,
-  office365calendar,
-  office365video,
-  plausible,
-  salesforce,
-  sendgrid,
-  stripepayment,
-  tandemvideo,
-  vital,
-  zoomvideo,
-  wipemycalother,
-  giphy,
-  zapier,
-  exchange2013calendar,
-  exchange2016calendar,
-  exchangecalendar,
-  zohocalendar,
-=======
 const appStore = {
   // example: import("./example"),
   applecalendar: import("./applecalendar"),
@@ -86,7 +28,7 @@
   exchangecalendar: import("./exchangecalendar"),
   facetime: import("./facetime"),
   sylapsvideo: import("./sylapsvideo"),
->>>>>>> 5b7c55b0
+  zohocalendar: import("./zohocalendar"),
 };
 
 export default appStore;