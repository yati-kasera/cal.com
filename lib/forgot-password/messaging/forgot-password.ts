--- conflicted
+++ resolved
@@ -12,7 +12,6 @@
 
   ${t("use_link_to_reset_password")}
   {{link}}
-<<<<<<< HEAD
 
   ${t("link_expires", { expiresIn: 6 })}
 
@@ -28,29 +27,16 @@
   });
 };
 
-export const forgotIdenityProverMessage = `Hey there,
+export const forgotIdentityProverMessage = `Hey there,
 
 You use {{identityProvider}} to log into Cal. Click the "Log in with {{identityProvider}}" button on the login page to access your account.
-=======
->>>>>>> dfb1b560
 
-  ${t("link_expires", { expiresIn: 6 })}
+- Cal.com`;
 
-<<<<<<< HEAD
 export const buildForgotIdentityProviderMessage = (vars) => {
   return buildMessageTemplate({
-    subjectTemplate: forgotPasswordSubjectTemplate,
-    messageTemplate: forgotIdenityProverMessage,
-=======
-  - Cal.com`;
-  return text;
-};
-
-export const buildForgotPasswordMessage = (vars: VarType) => {
-  return buildMessageTemplate({
     subjectTemplate: forgotPasswordSubjectTemplate(vars.language),
-    messageTemplate: forgotPasswordMessageTemplate(vars.language),
->>>>>>> dfb1b560
+    messageTemplate: forgotIdentityProverMessage,
     vars,
   });
 };